--- conflicted
+++ resolved
@@ -701,20 +701,6 @@
 	if (!virtio_vsock_workqueue)
 		return -ENOMEM;
 
-<<<<<<< HEAD
-	ret = register_virtio_driver(&virtio_vsock_driver);
-	if (ret)
-		goto out_wq;
-
-	ret = vsock_core_init(&virtio_transport.transport);
-	if (ret)
-		goto out_vdr;
-
-	return 0;
-
-out_vdr:
-	unregister_virtio_driver(&virtio_vsock_driver);
-=======
 	ret = vsock_core_init(&virtio_transport.transport);
 	if (ret)
 		goto out_wq;
@@ -727,16 +713,13 @@
 
 out_vci:
 	vsock_core_exit();
->>>>>>> 0ecfebd2
 out_wq:
 	destroy_workqueue(virtio_vsock_workqueue);
 	return ret;
-
 }
 
 static void __exit virtio_vsock_exit(void)
 {
-	vsock_core_exit();
 	unregister_virtio_driver(&virtio_vsock_driver);
 	vsock_core_exit();
 	destroy_workqueue(virtio_vsock_workqueue);
