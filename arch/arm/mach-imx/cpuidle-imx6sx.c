/*
 * Copyright (C) 2014-2015 Freescale Semiconductor, Inc.
 *
 * This program is free software; you can redistribute it and/or modify
 * it under the terms of the GNU General Public License version 2 as
 * published by the Free Software Foundation.
 */

#include <linux/busfreq-imx.h>
#include <linux/cpuidle.h>
#include <linux/cpu_pm.h>
#include <linux/delay.h>
#include <linux/genalloc.h>
#include <linux/interrupt.h>
#include <linux/module.h>
#include <linux/psci.h>
#include <asm/cacheflush.h>
#include <asm/cpuidle.h>
#include <asm/fncpy.h>
#include <asm/mach/map.h>
#include <asm/proc-fns.h>
#include <asm/suspend.h>
#include <asm/tlb.h>

#include <uapi/linux/psci.h>

#include "common.h"
#include "cpuidle.h"
#include "hardware.h"

#define MX6_MAX_MMDC_IO_NUM	19

#define PMU_LOW_PWR_CTRL	0x270
#define XTALOSC24M_OSC_CONFIG0	0x2a0
#define XTALOSC24M_OSC_CONFIG1	0x2b0
#define XTALOSC24M_OSC_CONFIG2	0x2c0
#define XTALOSC24M_OSC_CONFIG0_RC_OSC_PROG_CUR_SHIFT	24
#define XTALOSC24M_OSC_CONFIG0_HYST_MINUS_MASK		0xf
#define XTALOSC24M_OSC_CONFIG0_HYST_MINUS_SHIFT		16
#define XTALOSC24M_OSC_CONFIG0_HYST_PLUS_MASK		0xf
#define XTALOSC24M_OSC_CONFIG0_HYST_PLUS_SHIFT		12
#define XTALOSC24M_OSC_CONFIG0_RC_OSC_PROG_SHIFT	4
#define XTALOSC24M_OSC_CONFIG0_ENABLE_SHIFT		1
#define XTALOSC24M_OSC_CONFIG0_START_SHIFT		0
#define XTALOSC24M_OSC_CONFIG1_COUNT_RC_CUR_SHIFT	20
#define XTALOSC24M_OSC_CONFIG1_COUNT_RC_TRG_SHIFT	0
#define XTALOSC24M_OSC_CONFIG2_COUNT_1M_TRG_MASK	0xfff
#define XTALOSC24M_OSC_CONFIG2_COUNT_1M_TRG_SHIFT	0

extern unsigned long iram_tlb_phys_addr;

static void __iomem *wfi_iram_base;
#ifdef CONFIG_CPU_FREQ
static void __iomem *wfi_iram_base_phys;
extern unsigned long mx6sx_lpm_wfi_start asm("mx6sx_lpm_wfi_start");
extern unsigned long mx6sx_lpm_wfi_end asm("mx6sx_lpm_wfi_end");
#endif

struct imx6_pm_base {
	phys_addr_t pbase;
	void __iomem *vbase;
};

static const u32 imx6sx_mmdc_io_offset[] __initconst = {
	0x2ec, 0x2f0, 0x2f4, 0x2f8, /* DQM0 ~ DQM3 */
	0x330, 0x334, 0x338, 0x33c, /* SDQS0 ~ SDQS3 */
	0x60c, 0x610, 0x61c, 0x620, /* B0DS ~ B3DS */
	0x5f8, 0x608, 0x310, 0x314, /* CTL, MODE, SODT0, SODT1 */
	0x300, 0x2fc, 0x32c,	    /* CAS, RAS, SDCLK_0 */
};

struct imx6_cpuidle_pm_info {
	phys_addr_t pbase; /* The physical address of pm_info. */
	phys_addr_t resume_addr; /* The physical resume address for asm code */
	u32 pm_info_size; /* Size of pm_info. */
	u32 ttbr;
	struct imx6_pm_base mmdc_base;
	struct imx6_pm_base iomuxc_base;
	struct imx6_pm_base ccm_base;
	struct imx6_pm_base gpc_base;
	struct imx6_pm_base l2_base;
	struct imx6_pm_base anatop_base;
	struct imx6_pm_base src_base;
	struct imx6_pm_base sema4_base;
	u32 saved_diagnostic; /* To save disagnostic register */
	u32 mmdc_io_num; /* Number of MMDC IOs which need saved/restored. */
	u32 mmdc_io_val[MX6_MAX_MMDC_IO_NUM][2]; /* To save offset and value */
} __aligned(8);

static void (*imx6sx_wfi_in_iram_fn)(void __iomem *iram_vbase);

#define MX6SX_POWERDWN_IDLE_PARAM	\
	((1 << PSCI_0_2_POWER_STATE_ID_SHIFT) | \
	 (1 << PSCI_0_2_POWER_STATE_AFFL_SHIFT) | \
	 (PSCI_POWER_STATE_TYPE_POWER_DOWN << PSCI_0_2_POWER_STATE_TYPE_SHIFT))

static int imx6_idle_finish(unsigned long val)
{
	/*
	 * for Cortex-A7 which has an internal L2
	 * cache, need to flush it before powering
	 * down ARM platform, since flushing L1 cache
	 * here again has very small overhead, compared
	 * to adding conditional code for L2 cache type,
	 * just call flush_cache_all() is fine.
	 */
	flush_cache_all();
	if (psci_ops.cpu_suspend)
		psci_ops.cpu_suspend(MX6SX_POWERDWN_IDLE_PARAM,
				     __pa(cpu_resume));
	else
		imx6sx_wfi_in_iram_fn(wfi_iram_base);

	return 0;
}

static int imx6sx_enter_wait(struct cpuidle_device *dev,
			    struct cpuidle_driver *drv, int index)
{
	int mode = get_bus_freq_mode();

	imx6_set_lpm(WAIT_UNCLOCKED);
	if ((index == 1) || ((mode != BUS_FREQ_LOW) && index == 2)) {
		index = 1;
		cpu_do_idle();
	} else {
			/* Need to notify there is a cpu pm operation. */
			cpu_pm_enter();
			cpu_cluster_pm_enter();

			cpu_suspend(0, imx6_idle_finish);

			cpu_cluster_pm_exit();
			cpu_pm_exit();
			imx6_enable_rbc(false);
	}

	imx6_set_lpm(WAIT_CLOCKED);

	return index;
}

static struct cpuidle_driver imx6sx_cpuidle_driver = {
	.name = "imx6sx_cpuidle",
	.owner = THIS_MODULE,
	.states = {
		/* WFI */
		ARM_CPUIDLE_WFI_STATE,
		/* WAIT MODE */
		{
			.exit_latency = 50,
			.target_residency = 75,
			.enter = imx6sx_enter_wait,
			.name = "WAIT",
			.desc = "Clock off",
		},
		/* LOW POWER IDLE */
		{
			/*
			 * RBC 130us + ARM gating 93us + RBC clear 65us
			 * + PLL2 relock 450us and some margin, here set
			 * it to 800us.
			 */
			.exit_latency = 800,
			.target_residency = 1000,
			.enter = imx6sx_enter_wait,
			.name = "LOW-POWER-IDLE",
			.desc = "ARM power off",
		},
	},
	.state_count = 3,
	.safe_state_index = 0,
};

int __init imx6sx_cpuidle_init(void)
{
	void __iomem *anatop_base = (void __iomem *)IMX_IO_P2V(MX6Q_ANATOP_BASE_ADDR);
	u32 val;
#ifdef CONFIG_CPU_FREQ
	struct imx6_cpuidle_pm_info *cpuidle_pm_info;
	int i;
	const u32 *mmdc_offset_array;
	u32 wfi_code_size;

	wfi_iram_base_phys = (void *)(iram_tlb_phys_addr + MX6_CPUIDLE_IRAM_ADDR_OFFSET);

	/* Make sure wfi_iram_base is 8 byte aligned. */
	if ((uintptr_t)(wfi_iram_base_phys) & (FNCPY_ALIGN - 1))
		wfi_iram_base_phys += FNCPY_ALIGN - ((uintptr_t)wfi_iram_base_phys % (FNCPY_ALIGN));

	wfi_iram_base = (void *)IMX_IO_P2V((unsigned long) wfi_iram_base_phys);

	cpuidle_pm_info = wfi_iram_base;
	cpuidle_pm_info->pbase = (phys_addr_t) wfi_iram_base_phys;
	cpuidle_pm_info->pm_info_size = sizeof(*cpuidle_pm_info);
	cpuidle_pm_info->resume_addr = virt_to_phys(v7_cpu_resume);
	cpuidle_pm_info->mmdc_io_num = ARRAY_SIZE(imx6sx_mmdc_io_offset);
	mmdc_offset_array = imx6sx_mmdc_io_offset;

	cpuidle_pm_info->mmdc_base.pbase = MX6Q_MMDC_P0_BASE_ADDR;
	cpuidle_pm_info->mmdc_base.vbase = (void __iomem *)IMX_IO_P2V(MX6Q_MMDC_P0_BASE_ADDR);

	cpuidle_pm_info->ccm_base.pbase = MX6Q_CCM_BASE_ADDR;
	cpuidle_pm_info->ccm_base.vbase = (void __iomem *)IMX_IO_P2V(MX6Q_CCM_BASE_ADDR);

	cpuidle_pm_info->anatop_base.pbase = MX6Q_ANATOP_BASE_ADDR;
	cpuidle_pm_info->anatop_base.vbase = (void __iomem *)IMX_IO_P2V(MX6Q_ANATOP_BASE_ADDR);

	cpuidle_pm_info->gpc_base.pbase = MX6Q_GPC_BASE_ADDR;
	cpuidle_pm_info->gpc_base.vbase = (void __iomem *)IMX_IO_P2V(MX6Q_GPC_BASE_ADDR);

	cpuidle_pm_info->iomuxc_base.pbase = MX6Q_IOMUXC_BASE_ADDR;
	cpuidle_pm_info->iomuxc_base.vbase = (void __iomem *)IMX_IO_P2V(MX6Q_IOMUXC_BASE_ADDR);

	cpuidle_pm_info->l2_base.pbase = MX6Q_L2_BASE_ADDR;
	cpuidle_pm_info->l2_base.vbase = (void __iomem *)IMX_IO_P2V(MX6Q_L2_BASE_ADDR);

	cpuidle_pm_info->src_base.pbase = MX6Q_SRC_BASE_ADDR;
	cpuidle_pm_info->src_base.vbase = (void __iomem *)IMX_IO_P2V(MX6Q_SRC_BASE_ADDR);

	cpuidle_pm_info->sema4_base.pbase = MX6Q_SEMA4_BASE_ADDR;
	cpuidle_pm_info->sema4_base.vbase =
		(void __iomem *)IMX_IO_P2V(MX6Q_SEMA4_BASE_ADDR);

	/* only save mmdc io offset, settings will be saved in asm code */
	for (i = 0; i < cpuidle_pm_info->mmdc_io_num; i++)
		cpuidle_pm_info->mmdc_io_val[i][0] = mmdc_offset_array[i];

	/* code size should include cpuidle_pm_info size */
	wfi_code_size = (&mx6sx_lpm_wfi_end -&mx6sx_lpm_wfi_start) *4 + sizeof(*cpuidle_pm_info);
	imx6sx_wfi_in_iram_fn = (void *)fncpy(wfi_iram_base + sizeof(*cpuidle_pm_info),
		&imx6sx_low_power_idle, wfi_code_size);
#endif

	imx6_set_int_mem_clk_lpm(true);
<<<<<<< HEAD

	if (imx_get_soc_revision() >= IMX_CHIP_REVISION_1_2) {
		/*
		 * enable RC-OSC here, as it needs at least 4ms for RC-OSC to
		 * be stable, low power idle flow can NOT endure this big
		 * latency, so we make RC-OSC self-tuning enabled here.
		 */
		val = readl_relaxed(anatop_base + PMU_LOW_PWR_CTRL);
		val |= 0x1;
		writel_relaxed(val, anatop_base + PMU_LOW_PWR_CTRL);
		/*
		 * config RC-OSC freq
		 * tune_enable = 1;tune_start = 1;hyst_plus = 0;hyst_minus = 0;
		 * osc_prog = 0xa7;
		 */
		writel_relaxed(
			0x4 << XTALOSC24M_OSC_CONFIG0_RC_OSC_PROG_CUR_SHIFT |
			0xa7 << XTALOSC24M_OSC_CONFIG0_RC_OSC_PROG_SHIFT |
			0x1 << XTALOSC24M_OSC_CONFIG0_ENABLE_SHIFT |
			0x1 << XTALOSC24M_OSC_CONFIG0_START_SHIFT,
			anatop_base + XTALOSC24M_OSC_CONFIG0);
		/* set count_trg = 0x2dc */
		writel_relaxed(
			0x40 << XTALOSC24M_OSC_CONFIG1_COUNT_RC_CUR_SHIFT |
			0x2dc << XTALOSC24M_OSC_CONFIG1_COUNT_RC_TRG_SHIFT,
			anatop_base + XTALOSC24M_OSC_CONFIG1);
		/* wait 4ms according to hardware design */
		msleep(4);
		/*
		 * now add some hysteresis, hyst_plus=3, hyst_minus=3
		 * (the minimum hysteresis that looks good is 2)
		 */
		val = readl_relaxed(anatop_base + XTALOSC24M_OSC_CONFIG0);
		val &= ~((XTALOSC24M_OSC_CONFIG0_HYST_MINUS_MASK <<
			XTALOSC24M_OSC_CONFIG0_HYST_MINUS_SHIFT) |
			(XTALOSC24M_OSC_CONFIG0_HYST_PLUS_MASK <<
			XTALOSC24M_OSC_CONFIG0_HYST_PLUS_SHIFT));
		val |= (0x3 << XTALOSC24M_OSC_CONFIG0_HYST_MINUS_SHIFT) |
			(0x3 << XTALOSC24M_OSC_CONFIG0_HYST_PLUS_SHIFT);
		writel_relaxed(val, anatop_base  + XTALOSC24M_OSC_CONFIG0);
		/* set the count_1m_trg = 0x2d7 */
		val = readl_relaxed(anatop_base  + XTALOSC24M_OSC_CONFIG2);
		val &= ~(XTALOSC24M_OSC_CONFIG2_COUNT_1M_TRG_MASK <<
			XTALOSC24M_OSC_CONFIG2_COUNT_1M_TRG_SHIFT);
		val |= 0x2d7 << XTALOSC24M_OSC_CONFIG2_COUNT_1M_TRG_SHIFT;
		writel_relaxed(val, anatop_base  + XTALOSC24M_OSC_CONFIG2);
		/*
		 * hardware design require to write XTALOSC24M_OSC_CONFIG0 or
		 * XTALOSC24M_OSC_CONFIG1 to
		 * make XTALOSC24M_OSC_CONFIG2 write work
		 */
		val = readl_relaxed(anatop_base  + XTALOSC24M_OSC_CONFIG1);
		writel_relaxed(val, anatop_base  + XTALOSC24M_OSC_CONFIG1);
	}
=======
	imx6_enable_rbc(false);
	/*
	 * set ARM power up/down timing to the fastest,
	 * sw2iso and sw can be set to one 32K cycle = 31us
	 * except for power up sw2iso which need to be
	 * larger than LDO ramp up time.
	 */
	imx_gpc_set_arm_power_up_timing(0xf, 1);
	imx_gpc_set_arm_power_down_timing(1, 1);
>>>>>>> df606268

	return cpuidle_register(&imx6sx_cpuidle_driver, NULL);
}<|MERGE_RESOLUTION|>--- conflicted
+++ resolved
@@ -233,7 +233,6 @@
 #endif
 
 	imx6_set_int_mem_clk_lpm(true);
-<<<<<<< HEAD
 
 	if (imx_get_soc_revision() >= IMX_CHIP_REVISION_1_2) {
 		/*
@@ -288,7 +287,7 @@
 		val = readl_relaxed(anatop_base  + XTALOSC24M_OSC_CONFIG1);
 		writel_relaxed(val, anatop_base  + XTALOSC24M_OSC_CONFIG1);
 	}
-=======
+
 	imx6_enable_rbc(false);
 	/*
 	 * set ARM power up/down timing to the fastest,
@@ -298,7 +297,6 @@
 	 */
 	imx_gpc_set_arm_power_up_timing(0xf, 1);
 	imx_gpc_set_arm_power_down_timing(1, 1);
->>>>>>> df606268
 
 	return cpuidle_register(&imx6sx_cpuidle_driver, NULL);
 }