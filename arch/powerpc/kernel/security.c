// SPDX-License-Identifier: GPL-2.0+
//
// Security related flags and so on.
//
// Copyright 2018, Michael Ellerman, IBM Corporation.

#include <linux/cpu.h>
#include <linux/kernel.h>
#include <linux/device.h>
#include <linux/seq_buf.h>

#include <asm/asm-prototypes.h>
#include <asm/code-patching.h>
#include <asm/debugfs.h>
#include <asm/security_features.h>
#include <asm/setup.h>


unsigned long powerpc_security_features __read_mostly = SEC_FTR_DEFAULT;

enum count_cache_flush_type {
	COUNT_CACHE_FLUSH_NONE	= 0x1,
	COUNT_CACHE_FLUSH_SW	= 0x2,
	COUNT_CACHE_FLUSH_HW	= 0x4,
};
static enum count_cache_flush_type count_cache_flush_type = COUNT_CACHE_FLUSH_NONE;

bool barrier_nospec_enabled;
static bool no_nospec;
static bool btb_flush_enabled;
#ifdef CONFIG_PPC_FSL_BOOK3E
static bool no_spectrev2;
#endif

static void enable_barrier_nospec(bool enable)
{
	barrier_nospec_enabled = enable;
	do_barrier_nospec_fixups(enable);
}

void setup_barrier_nospec(void)
{
	bool enable;

	/*
	 * It would make sense to check SEC_FTR_SPEC_BAR_ORI31 below as well.
	 * But there's a good reason not to. The two flags we check below are
	 * both are enabled by default in the kernel, so if the hcall is not
	 * functional they will be enabled.
	 * On a system where the host firmware has been updated (so the ori
	 * functions as a barrier), but on which the hypervisor (KVM/Qemu) has
	 * not been updated, we would like to enable the barrier. Dropping the
	 * check for SEC_FTR_SPEC_BAR_ORI31 achieves that. The only downside is
	 * we potentially enable the barrier on systems where the host firmware
	 * is not updated, but that's harmless as it's a no-op.
	 */
	enable = security_ftr_enabled(SEC_FTR_FAVOUR_SECURITY) &&
		 security_ftr_enabled(SEC_FTR_BNDS_CHK_SPEC_BAR);

	if (!no_nospec && !cpu_mitigations_off())
		enable_barrier_nospec(enable);
}

static int __init handle_nospectre_v1(char *p)
{
	no_nospec = true;

	return 0;
}
early_param("nospectre_v1", handle_nospectre_v1);

#ifdef CONFIG_DEBUG_FS
static int barrier_nospec_set(void *data, u64 val)
{
	switch (val) {
	case 0:
	case 1:
		break;
	default:
		return -EINVAL;
	}

	if (!!val == !!barrier_nospec_enabled)
		return 0;

	enable_barrier_nospec(!!val);

	return 0;
}

static int barrier_nospec_get(void *data, u64 *val)
{
	*val = barrier_nospec_enabled ? 1 : 0;
	return 0;
}

DEFINE_SIMPLE_ATTRIBUTE(fops_barrier_nospec,
			barrier_nospec_get, barrier_nospec_set, "%llu\n");

static __init int barrier_nospec_debugfs_init(void)
{
	debugfs_create_file("barrier_nospec", 0600, powerpc_debugfs_root, NULL,
			    &fops_barrier_nospec);
	return 0;
}
device_initcall(barrier_nospec_debugfs_init);
#endif /* CONFIG_DEBUG_FS */

#ifdef CONFIG_PPC_FSL_BOOK3E
static int __init handle_nospectre_v2(char *p)
{
	no_spectrev2 = true;

	return 0;
}
early_param("nospectre_v2", handle_nospectre_v2);
void setup_spectre_v2(void)
{
<<<<<<< HEAD
	if (no_spectrev2)
=======
	if (no_spectrev2 || cpu_mitigations_off())
>>>>>>> 8b2fc005
		do_btb_flush_fixups();
	else
		btb_flush_enabled = true;
}
#endif /* CONFIG_PPC_FSL_BOOK3E */

#ifdef CONFIG_PPC_BOOK3S_64
ssize_t cpu_show_meltdown(struct device *dev, struct device_attribute *attr, char *buf)
{
	bool thread_priv;

	thread_priv = security_ftr_enabled(SEC_FTR_L1D_THREAD_PRIV);

	if (rfi_flush || thread_priv) {
		struct seq_buf s;
		seq_buf_init(&s, buf, PAGE_SIZE - 1);

		seq_buf_printf(&s, "Mitigation: ");

		if (rfi_flush)
			seq_buf_printf(&s, "RFI Flush");

		if (rfi_flush && thread_priv)
			seq_buf_printf(&s, ", ");

		if (thread_priv)
			seq_buf_printf(&s, "L1D private per thread");

		seq_buf_printf(&s, "\n");

		return s.len;
	}

	if (!security_ftr_enabled(SEC_FTR_L1D_FLUSH_HV) &&
	    !security_ftr_enabled(SEC_FTR_L1D_FLUSH_PR))
		return sprintf(buf, "Not affected\n");

	return sprintf(buf, "Vulnerable\n");
}
#endif

ssize_t cpu_show_spectre_v1(struct device *dev, struct device_attribute *attr, char *buf)
{
	struct seq_buf s;

	seq_buf_init(&s, buf, PAGE_SIZE - 1);

	if (security_ftr_enabled(SEC_FTR_BNDS_CHK_SPEC_BAR)) {
		if (barrier_nospec_enabled)
			seq_buf_printf(&s, "Mitigation: __user pointer sanitization");
		else
			seq_buf_printf(&s, "Vulnerable");

		if (security_ftr_enabled(SEC_FTR_SPEC_BAR_ORI31))
			seq_buf_printf(&s, ", ori31 speculation barrier enabled");

		seq_buf_printf(&s, "\n");
	} else
		seq_buf_printf(&s, "Not affected\n");

	return s.len;
}

ssize_t cpu_show_spectre_v2(struct device *dev, struct device_attribute *attr, char *buf)
{
	struct seq_buf s;
	bool bcs, ccd;

	seq_buf_init(&s, buf, PAGE_SIZE - 1);

	bcs = security_ftr_enabled(SEC_FTR_BCCTRL_SERIALISED);
	ccd = security_ftr_enabled(SEC_FTR_COUNT_CACHE_DISABLED);

	if (bcs || ccd) {
		seq_buf_printf(&s, "Mitigation: ");

		if (bcs)
			seq_buf_printf(&s, "Indirect branch serialisation (kernel only)");

		if (bcs && ccd)
			seq_buf_printf(&s, ", ");

		if (ccd)
			seq_buf_printf(&s, "Indirect branch cache disabled");
	} else if (count_cache_flush_type != COUNT_CACHE_FLUSH_NONE) {
		seq_buf_printf(&s, "Mitigation: Software count cache flush");

		if (count_cache_flush_type == COUNT_CACHE_FLUSH_HW)
<<<<<<< HEAD
			seq_buf_printf(&s, "(hardware accelerated)");
=======
			seq_buf_printf(&s, " (hardware accelerated)");
>>>>>>> 8b2fc005
	} else if (btb_flush_enabled) {
		seq_buf_printf(&s, "Mitigation: Branch predictor state flush");
	} else {
		seq_buf_printf(&s, "Vulnerable");
	}

	seq_buf_printf(&s, "\n");

	return s.len;
}

#ifdef CONFIG_PPC_BOOK3S_64
/*
 * Store-forwarding barrier support.
 */

static enum stf_barrier_type stf_enabled_flush_types;
static bool no_stf_barrier;
bool stf_barrier;

static int __init handle_no_stf_barrier(char *p)
{
	pr_info("stf-barrier: disabled on command line.");
	no_stf_barrier = true;
	return 0;
}

early_param("no_stf_barrier", handle_no_stf_barrier);

/* This is the generic flag used by other architectures */
static int __init handle_ssbd(char *p)
{
	if (!p || strncmp(p, "auto", 5) == 0 || strncmp(p, "on", 2) == 0 ) {
		/* Until firmware tells us, we have the barrier with auto */
		return 0;
	} else if (strncmp(p, "off", 3) == 0) {
		handle_no_stf_barrier(NULL);
		return 0;
	} else
		return 1;

	return 0;
}
early_param("spec_store_bypass_disable", handle_ssbd);

/* This is the generic flag used by other architectures */
static int __init handle_no_ssbd(char *p)
{
	handle_no_stf_barrier(NULL);
	return 0;
}
early_param("nospec_store_bypass_disable", handle_no_ssbd);

static void stf_barrier_enable(bool enable)
{
	if (enable)
		do_stf_barrier_fixups(stf_enabled_flush_types);
	else
		do_stf_barrier_fixups(STF_BARRIER_NONE);

	stf_barrier = enable;
}

void setup_stf_barrier(void)
{
	enum stf_barrier_type type;
	bool enable, hv;

	hv = cpu_has_feature(CPU_FTR_HVMODE);

	/* Default to fallback in case fw-features are not available */
	if (cpu_has_feature(CPU_FTR_ARCH_300))
		type = STF_BARRIER_EIEIO;
	else if (cpu_has_feature(CPU_FTR_ARCH_207S))
		type = STF_BARRIER_SYNC_ORI;
	else if (cpu_has_feature(CPU_FTR_ARCH_206))
		type = STF_BARRIER_FALLBACK;
	else
		type = STF_BARRIER_NONE;

	enable = security_ftr_enabled(SEC_FTR_FAVOUR_SECURITY) &&
		(security_ftr_enabled(SEC_FTR_L1D_FLUSH_PR) ||
		 (security_ftr_enabled(SEC_FTR_L1D_FLUSH_HV) && hv));

	if (type == STF_BARRIER_FALLBACK) {
		pr_info("stf-barrier: fallback barrier available\n");
	} else if (type == STF_BARRIER_SYNC_ORI) {
		pr_info("stf-barrier: hwsync barrier available\n");
	} else if (type == STF_BARRIER_EIEIO) {
		pr_info("stf-barrier: eieio barrier available\n");
	}

	stf_enabled_flush_types = type;

	if (!no_stf_barrier && !cpu_mitigations_off())
		stf_barrier_enable(enable);
}

ssize_t cpu_show_spec_store_bypass(struct device *dev, struct device_attribute *attr, char *buf)
{
	if (stf_barrier && stf_enabled_flush_types != STF_BARRIER_NONE) {
		const char *type;
		switch (stf_enabled_flush_types) {
		case STF_BARRIER_EIEIO:
			type = "eieio";
			break;
		case STF_BARRIER_SYNC_ORI:
			type = "hwsync";
			break;
		case STF_BARRIER_FALLBACK:
			type = "fallback";
			break;
		default:
			type = "unknown";
		}
		return sprintf(buf, "Mitigation: Kernel entry/exit barrier (%s)\n", type);
	}

	if (!security_ftr_enabled(SEC_FTR_L1D_FLUSH_HV) &&
	    !security_ftr_enabled(SEC_FTR_L1D_FLUSH_PR))
		return sprintf(buf, "Not affected\n");

	return sprintf(buf, "Vulnerable\n");
}

#ifdef CONFIG_DEBUG_FS
static int stf_barrier_set(void *data, u64 val)
{
	bool enable;

	if (val == 1)
		enable = true;
	else if (val == 0)
		enable = false;
	else
		return -EINVAL;

	/* Only do anything if we're changing state */
	if (enable != stf_barrier)
		stf_barrier_enable(enable);

	return 0;
}

static int stf_barrier_get(void *data, u64 *val)
{
	*val = stf_barrier ? 1 : 0;
	return 0;
}

DEFINE_SIMPLE_ATTRIBUTE(fops_stf_barrier, stf_barrier_get, stf_barrier_set, "%llu\n");

static __init int stf_barrier_debugfs_init(void)
{
	debugfs_create_file("stf_barrier", 0600, powerpc_debugfs_root, NULL, &fops_stf_barrier);
	return 0;
}
device_initcall(stf_barrier_debugfs_init);
#endif /* CONFIG_DEBUG_FS */

static void toggle_count_cache_flush(bool enable)
{
	if (!enable || !security_ftr_enabled(SEC_FTR_FLUSH_COUNT_CACHE)) {
		patch_instruction_site(&patch__call_flush_count_cache, PPC_INST_NOP);
		count_cache_flush_type = COUNT_CACHE_FLUSH_NONE;
		pr_info("count-cache-flush: software flush disabled.\n");
		return;
	}

	patch_branch_site(&patch__call_flush_count_cache,
			  (u64)&flush_count_cache, BRANCH_SET_LINK);

	if (!security_ftr_enabled(SEC_FTR_BCCTR_FLUSH_ASSIST)) {
		count_cache_flush_type = COUNT_CACHE_FLUSH_SW;
		pr_info("count-cache-flush: full software flush sequence enabled.\n");
		return;
	}

	patch_instruction_site(&patch__flush_count_cache_return, PPC_INST_BLR);
	count_cache_flush_type = COUNT_CACHE_FLUSH_HW;
	pr_info("count-cache-flush: hardware assisted flush sequence enabled\n");
}

void setup_count_cache_flush(void)
{
	toggle_count_cache_flush(true);
}

#ifdef CONFIG_DEBUG_FS
static int count_cache_flush_set(void *data, u64 val)
{
	bool enable;

	if (val == 1)
		enable = true;
	else if (val == 0)
		enable = false;
	else
		return -EINVAL;

	toggle_count_cache_flush(enable);

	return 0;
}

static int count_cache_flush_get(void *data, u64 *val)
{
	if (count_cache_flush_type == COUNT_CACHE_FLUSH_NONE)
		*val = 0;
	else
		*val = 1;

	return 0;
}

DEFINE_SIMPLE_ATTRIBUTE(fops_count_cache_flush, count_cache_flush_get,
			count_cache_flush_set, "%llu\n");

static __init int count_cache_flush_debugfs_init(void)
{
	debugfs_create_file("count_cache_flush", 0600, powerpc_debugfs_root,
			    NULL, &fops_count_cache_flush);
	return 0;
}
device_initcall(count_cache_flush_debugfs_init);
#endif /* CONFIG_DEBUG_FS */
#endif /* CONFIG_PPC_BOOK3S_64 */<|MERGE_RESOLUTION|>--- conflicted
+++ resolved
@@ -116,11 +116,7 @@
 early_param("nospectre_v2", handle_nospectre_v2);
 void setup_spectre_v2(void)
 {
-<<<<<<< HEAD
-	if (no_spectrev2)
-=======
 	if (no_spectrev2 || cpu_mitigations_off())
->>>>>>> 8b2fc005
 		do_btb_flush_fixups();
 	else
 		btb_flush_enabled = true;
@@ -209,11 +205,7 @@
 		seq_buf_printf(&s, "Mitigation: Software count cache flush");
 
 		if (count_cache_flush_type == COUNT_CACHE_FLUSH_HW)
-<<<<<<< HEAD
-			seq_buf_printf(&s, "(hardware accelerated)");
-=======
 			seq_buf_printf(&s, " (hardware accelerated)");
->>>>>>> 8b2fc005
 	} else if (btb_flush_enabled) {
 		seq_buf_printf(&s, "Mitigation: Branch predictor state flush");
 	} else {
