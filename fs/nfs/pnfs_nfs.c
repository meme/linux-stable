--- conflicted
+++ resolved
@@ -142,12 +142,7 @@
 	lockdep_assert_held(&NFS_I(cinfo->inode)->commit_mutex);
 restart:
 	for (i = 0, b = cinfo->ds->buckets; i < cinfo->ds->nbuckets; i++, b++) {
-<<<<<<< HEAD
-		nwritten = pnfs_generic_transfer_commit_list(&b->written,
-				dst, cinfo, 0);
-=======
 		nwritten = nfs_scan_commit_list(&b->written, dst, cinfo, 0);
->>>>>>> bb176f67
 		if (!nwritten)
 			continue;
 		cinfo->ds->nwritten -= nwritten;
