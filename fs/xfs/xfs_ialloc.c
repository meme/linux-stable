/*
 * Copyright (c) 2000-2002,2005 Silicon Graphics, Inc.
 * All Rights Reserved.
 *
 * This program is free software; you can redistribute it and/or
 * modify it under the terms of the GNU General Public License as
 * published by the Free Software Foundation.
 *
 * This program is distributed in the hope that it would be useful,
 * but WITHOUT ANY WARRANTY; without even the implied warranty of
 * MERCHANTABILITY or FITNESS FOR A PARTICULAR PURPOSE.  See the
 * GNU General Public License for more details.
 *
 * You should have received a copy of the GNU General Public License
 * along with this program; if not, write the Free Software Foundation,
 * Inc.,  51 Franklin St, Fifth Floor, Boston, MA  02110-1301  USA
 */
#include "xfs.h"
#include "xfs_fs.h"
#include "xfs_types.h"
#include "xfs_bit.h"
#include "xfs_log.h"
#include "xfs_inum.h"
#include "xfs_trans.h"
#include "xfs_sb.h"
#include "xfs_ag.h"
#include "xfs_mount.h"
#include "xfs_bmap_btree.h"
#include "xfs_alloc_btree.h"
#include "xfs_ialloc_btree.h"
#include "xfs_dinode.h"
#include "xfs_inode.h"
#include "xfs_btree.h"
#include "xfs_ialloc.h"
#include "xfs_alloc.h"
#include "xfs_rtalloc.h"
#include "xfs_error.h"
#include "xfs_bmap.h"


/*
 * Allocation group level functions.
 */
static inline int
xfs_ialloc_cluster_alignment(
	xfs_alloc_arg_t	*args)
{
	if (xfs_sb_version_hasalign(&args->mp->m_sb) &&
	    args->mp->m_sb.sb_inoalignmt >=
	     XFS_B_TO_FSBT(args->mp, XFS_INODE_CLUSTER_SIZE(args->mp)))
		return args->mp->m_sb.sb_inoalignmt;
	return 1;
}

/*
 * Lookup a record by ino in the btree given by cur.
 */
int					/* error */
xfs_inobt_lookup(
	struct xfs_btree_cur	*cur,	/* btree cursor */
	xfs_agino_t		ino,	/* starting inode of chunk */
	xfs_lookup_t		dir,	/* <=, >=, == */
	int			*stat)	/* success/failure */
{
	cur->bc_rec.i.ir_startino = ino;
	cur->bc_rec.i.ir_freecount = 0;
	cur->bc_rec.i.ir_free = 0;
	return xfs_btree_lookup(cur, dir, stat);
}

/*
 * Update the record referred to by cur to the value given.
 * This either works (return 0) or gets an EFSCORRUPTED error.
 */
STATIC int				/* error */
xfs_inobt_update(
	struct xfs_btree_cur	*cur,	/* btree cursor */
	xfs_inobt_rec_incore_t	*irec)	/* btree record */
{
	union xfs_btree_rec	rec;

	rec.inobt.ir_startino = cpu_to_be32(irec->ir_startino);
	rec.inobt.ir_freecount = cpu_to_be32(irec->ir_freecount);
	rec.inobt.ir_free = cpu_to_be64(irec->ir_free);
	return xfs_btree_update(cur, &rec);
}

/*
 * Get the data from the pointed-to record.
 */
int					/* error */
xfs_inobt_get_rec(
	struct xfs_btree_cur	*cur,	/* btree cursor */
	xfs_inobt_rec_incore_t	*irec,	/* btree record */
	int			*stat)	/* output: success/failure */
{
	union xfs_btree_rec	*rec;
	int			error;

	error = xfs_btree_get_rec(cur, &rec, stat);
	if (!error && *stat == 1) {
		irec->ir_startino = be32_to_cpu(rec->inobt.ir_startino);
		irec->ir_freecount = be32_to_cpu(rec->inobt.ir_freecount);
		irec->ir_free = be64_to_cpu(rec->inobt.ir_free);
	}
	return error;
}

/*
 * Verify that the number of free inodes in the AGI is correct.
 */
#ifdef DEBUG
STATIC int
xfs_check_agi_freecount(
	struct xfs_btree_cur	*cur,
	struct xfs_agi		*agi)
{
	if (cur->bc_nlevels == 1) {
		xfs_inobt_rec_incore_t rec;
		int		freecount = 0;
		int		error;
		int		i;

		error = xfs_inobt_lookup(cur, 0, XFS_LOOKUP_GE, &i);
		if (error)
			return error;

		do {
			error = xfs_inobt_get_rec(cur, &rec, &i);
			if (error)
				return error;

			if (i) {
				freecount += rec.ir_freecount;
				error = xfs_btree_increment(cur, 0, &i);
				if (error)
					return error;
			}
		} while (i == 1);

		if (!XFS_FORCED_SHUTDOWN(cur->bc_mp))
			ASSERT(freecount == be32_to_cpu(agi->agi_freecount));
	}
	return 0;
}
#else
#define xfs_check_agi_freecount(cur, agi)	0
#endif

/*
 * Initialise a new set of inodes.
 */
STATIC int
xfs_ialloc_inode_init(
	struct xfs_mount	*mp,
	struct xfs_trans	*tp,
	xfs_agnumber_t		agno,
	xfs_agblock_t		agbno,
	xfs_agblock_t		length,
	unsigned int		gen)
{
	struct xfs_buf		*fbuf;
	struct xfs_dinode	*free;
	int			blks_per_cluster, nbufs, ninodes;
	int			version;
	int			i, j;
	xfs_daddr_t		d;

	/*
	 * Loop over the new block(s), filling in the inodes.
	 * For small block sizes, manipulate the inodes in buffers
	 * which are multiples of the blocks size.
	 */
	if (mp->m_sb.sb_blocksize >= XFS_INODE_CLUSTER_SIZE(mp)) {
		blks_per_cluster = 1;
		nbufs = length;
		ninodes = mp->m_sb.sb_inopblock;
	} else {
		blks_per_cluster = XFS_INODE_CLUSTER_SIZE(mp) /
				   mp->m_sb.sb_blocksize;
		nbufs = length / blks_per_cluster;
		ninodes = blks_per_cluster * mp->m_sb.sb_inopblock;
	}

	/*
	 * Figure out what version number to use in the inodes we create.
	 * If the superblock version has caught up to the one that supports
	 * the new inode format, then use the new inode version.  Otherwise
	 * use the old version so that old kernels will continue to be
	 * able to use the file system.
	 */
	if (xfs_sb_version_hasnlink(&mp->m_sb))
		version = 2;
	else
		version = 1;

	for (j = 0; j < nbufs; j++) {
		/*
		 * Get the block.
		 */
		d = XFS_AGB_TO_DADDR(mp, agno, agbno + (j * blks_per_cluster));
		fbuf = xfs_trans_get_buf(tp, mp->m_ddev_targp, d,
					 mp->m_bsize * blks_per_cluster, 0);
		if (!fbuf)
			return ENOMEM;
		/*
		 * Initialize all inodes in this buffer and then log them.
		 *
		 * XXX: It would be much better if we had just one transaction
		 *	to log a whole cluster of inodes instead of all the
		 *	individual transactions causing a lot of log traffic.
		 */
		xfs_buf_zero(fbuf, 0, ninodes << mp->m_sb.sb_inodelog);
		for (i = 0; i < ninodes; i++) {
			int	ioffset = i << mp->m_sb.sb_inodelog;
			uint	isize = sizeof(struct xfs_dinode);

			free = xfs_make_iptr(mp, fbuf, i);
			free->di_magic = cpu_to_be16(XFS_DINODE_MAGIC);
			free->di_version = version;
			free->di_gen = cpu_to_be32(gen);
			free->di_next_unlinked = cpu_to_be32(NULLAGINO);
			xfs_trans_log_buf(tp, fbuf, ioffset, ioffset + isize - 1);
		}
		xfs_trans_inode_alloc_buf(tp, fbuf);
	}
	return 0;
}

/*
 * Allocate new inodes in the allocation group specified by agbp.
 * Return 0 for success, else error code.
 */
STATIC int				/* error code or 0 */
xfs_ialloc_ag_alloc(
	xfs_trans_t	*tp,		/* transaction pointer */
	xfs_buf_t	*agbp,		/* alloc group buffer */
	int		*alloc)
{
	xfs_agi_t	*agi;		/* allocation group header */
	xfs_alloc_arg_t	args;		/* allocation argument structure */
	xfs_btree_cur_t	*cur;		/* inode btree cursor */
	xfs_agnumber_t	agno;
	int		error;
	int		i;
	xfs_agino_t	newino;		/* new first inode's number */
	xfs_agino_t	newlen;		/* new number of inodes */
	xfs_agino_t	thisino;	/* current inode number, for loop */
	int		isaligned = 0;	/* inode allocation at stripe unit */
					/* boundary */
	struct xfs_perag *pag;

	args.tp = tp;
	args.mp = tp->t_mountp;

	/*
	 * Locking will ensure that we don't have two callers in here
	 * at one time.
	 */
	newlen = XFS_IALLOC_INODES(args.mp);
	if (args.mp->m_maxicount &&
	    args.mp->m_sb.sb_icount + newlen > args.mp->m_maxicount)
		return XFS_ERROR(ENOSPC);
	args.minlen = args.maxlen = XFS_IALLOC_BLOCKS(args.mp);
	/*
	 * First try to allocate inodes contiguous with the last-allocated
	 * chunk of inodes.  If the filesystem is striped, this will fill
	 * an entire stripe unit with inodes.
 	 */
	agi = XFS_BUF_TO_AGI(agbp);
	newino = be32_to_cpu(agi->agi_newino);
	agno = be32_to_cpu(agi->agi_seqno);
	args.agbno = XFS_AGINO_TO_AGBNO(args.mp, newino) +
			XFS_IALLOC_BLOCKS(args.mp);
	if (likely(newino != NULLAGINO &&
		  (args.agbno < be32_to_cpu(agi->agi_length)))) {
		args.fsbno = XFS_AGB_TO_FSB(args.mp, agno, args.agbno);
		args.type = XFS_ALLOCTYPE_THIS_BNO;
		args.mod = args.total = args.wasdel = args.isfl =
			args.userdata = args.minalignslop = 0;
		args.prod = 1;

		/*
		 * We need to take into account alignment here to ensure that
		 * we don't modify the free list if we fail to have an exact
		 * block. If we don't have an exact match, and every oher
		 * attempt allocation attempt fails, we'll end up cancelling
		 * a dirty transaction and shutting down.
		 *
		 * For an exact allocation, alignment must be 1,
		 * however we need to take cluster alignment into account when
		 * fixing up the freelist. Use the minalignslop field to
		 * indicate that extra blocks might be required for alignment,
		 * but not to use them in the actual exact allocation.
		 */
		args.alignment = 1;
		args.minalignslop = xfs_ialloc_cluster_alignment(&args) - 1;

		/* Allow space for the inode btree to split. */
		args.minleft = args.mp->m_in_maxlevels - 1;
		if ((error = xfs_alloc_vextent(&args)))
			return error;
	} else
		args.fsbno = NULLFSBLOCK;

	if (unlikely(args.fsbno == NULLFSBLOCK)) {
		/*
		 * Set the alignment for the allocation.
		 * If stripe alignment is turned on then align at stripe unit
		 * boundary.
		 * If the cluster size is smaller than a filesystem block
		 * then we're doing I/O for inodes in filesystem block size
		 * pieces, so don't need alignment anyway.
		 */
		isaligned = 0;
		if (args.mp->m_sinoalign) {
			ASSERT(!(args.mp->m_flags & XFS_MOUNT_NOALIGN));
			args.alignment = args.mp->m_dalign;
			isaligned = 1;
		} else
			args.alignment = xfs_ialloc_cluster_alignment(&args);
		/*
		 * Need to figure out where to allocate the inode blocks.
		 * Ideally they should be spaced out through the a.g.
		 * For now, just allocate blocks up front.
		 */
		args.agbno = be32_to_cpu(agi->agi_root);
		args.fsbno = XFS_AGB_TO_FSB(args.mp, agno, args.agbno);
		/*
		 * Allocate a fixed-size extent of inodes.
		 */
		args.type = XFS_ALLOCTYPE_NEAR_BNO;
		args.mod = args.total = args.wasdel = args.isfl =
			args.userdata = args.minalignslop = 0;
		args.prod = 1;
		/*
		 * Allow space for the inode btree to split.
		 */
		args.minleft = args.mp->m_in_maxlevels - 1;
		if ((error = xfs_alloc_vextent(&args)))
			return error;
	}

	/*
	 * If stripe alignment is turned on, then try again with cluster
	 * alignment.
	 */
	if (isaligned && args.fsbno == NULLFSBLOCK) {
		args.type = XFS_ALLOCTYPE_NEAR_BNO;
		args.agbno = be32_to_cpu(agi->agi_root);
		args.fsbno = XFS_AGB_TO_FSB(args.mp, agno, args.agbno);
		args.alignment = xfs_ialloc_cluster_alignment(&args);
		if ((error = xfs_alloc_vextent(&args)))
			return error;
	}

	if (args.fsbno == NULLFSBLOCK) {
		*alloc = 0;
		return 0;
	}
	ASSERT(args.len == args.minlen);

	/*
	 * Stamp and write the inode buffers.
	 *
	 * Seed the new inode cluster with a random generation number. This
	 * prevents short-term reuse of generation numbers if a chunk is
	 * freed and then immediately reallocated. We use random numbers
	 * rather than a linear progression to prevent the next generation
	 * number from being easily guessable.
	 */
	error = xfs_ialloc_inode_init(args.mp, tp, agno, args.agbno,
			args.len, random32());

	if (error)
		return error;
	/*
	 * Convert the results.
	 */
	newino = XFS_OFFBNO_TO_AGINO(args.mp, args.agbno, 0);
	be32_add_cpu(&agi->agi_count, newlen);
	be32_add_cpu(&agi->agi_freecount, newlen);
	pag = xfs_perag_get(args.mp, agno);
	pag->pagi_freecount += newlen;
	xfs_perag_put(pag);
	agi->agi_newino = cpu_to_be32(newino);

	/*
	 * Insert records describing the new inode chunk into the btree.
	 */
	cur = xfs_inobt_init_cursor(args.mp, tp, agbp, agno);
	for (thisino = newino;
	     thisino < newino + newlen;
	     thisino += XFS_INODES_PER_CHUNK) {
		cur->bc_rec.i.ir_startino = thisino;
		cur->bc_rec.i.ir_freecount = XFS_INODES_PER_CHUNK;
		cur->bc_rec.i.ir_free = XFS_INOBT_ALL_FREE;
		error = xfs_btree_lookup(cur, XFS_LOOKUP_EQ, &i);
		if (error) {
			xfs_btree_del_cursor(cur, XFS_BTREE_ERROR);
			return error;
		}
		ASSERT(i == 0);
		error = xfs_btree_insert(cur, &i);
		if (error) {
			xfs_btree_del_cursor(cur, XFS_BTREE_ERROR);
			return error;
		}
		ASSERT(i == 1);
	}
	xfs_btree_del_cursor(cur, XFS_BTREE_NOERROR);
	/*
	 * Log allocation group header fields
	 */
	xfs_ialloc_log_agi(tp, agbp,
		XFS_AGI_COUNT | XFS_AGI_FREECOUNT | XFS_AGI_NEWINO);
	/*
	 * Modify/log superblock values for inode count and inode free count.
	 */
	xfs_trans_mod_sb(tp, XFS_TRANS_SB_ICOUNT, (long)newlen);
	xfs_trans_mod_sb(tp, XFS_TRANS_SB_IFREE, (long)newlen);
	*alloc = 1;
	return 0;
}

STATIC xfs_agnumber_t
xfs_ialloc_next_ag(
	xfs_mount_t	*mp)
{
	xfs_agnumber_t	agno;

	spin_lock(&mp->m_agirotor_lock);
	agno = mp->m_agirotor;
	if (++mp->m_agirotor >= mp->m_maxagi)
		mp->m_agirotor = 0;
	spin_unlock(&mp->m_agirotor_lock);

	return agno;
}

/*
 * Select an allocation group to look for a free inode in, based on the parent
 * inode and then mode.  Return the allocation group buffer.
 */
STATIC xfs_agnumber_t
xfs_ialloc_ag_select(
	xfs_trans_t	*tp,		/* transaction pointer */
	xfs_ino_t	parent,		/* parent directory inode number */
	umode_t		mode,		/* bits set to indicate file type */
	int		okalloc)	/* ok to allocate more space */
{
	xfs_agnumber_t	agcount;	/* number of ag's in the filesystem */
	xfs_agnumber_t	agno;		/* current ag number */
	int		flags;		/* alloc buffer locking flags */
	xfs_extlen_t	ineed;		/* blocks needed for inode allocation */
	xfs_extlen_t	longest = 0;	/* longest extent available */
	xfs_mount_t	*mp;		/* mount point structure */
	int		needspace;	/* file mode implies space allocated */
	xfs_perag_t	*pag;		/* per allocation group data */
	xfs_agnumber_t	pagno;		/* parent (starting) ag number */
	int		error;

	/*
	 * Files of these types need at least one block if length > 0
	 * (and they won't fit in the inode, but that's hard to figure out).
	 */
	needspace = S_ISDIR(mode) || S_ISREG(mode) || S_ISLNK(mode);
	mp = tp->t_mountp;
	agcount = mp->m_maxagi;
	if (S_ISDIR(mode))
		pagno = xfs_ialloc_next_ag(mp);
	else {
		pagno = XFS_INO_TO_AGNO(mp, parent);
		if (pagno >= agcount)
			pagno = 0;
	}

	ASSERT(pagno < agcount);

	/*
	 * Loop through allocation groups, looking for one with a little
	 * free space in it.  Note we don't look for free inodes, exactly.
	 * Instead, we include whether there is a need to allocate inodes
	 * to mean that blocks must be allocated for them,
	 * if none are currently free.
	 */
	agno = pagno;
	flags = XFS_ALLOC_FLAG_TRYLOCK;
	for (;;) {
		pag = xfs_perag_get(mp, agno);
		if (!pag->pagi_inodeok) {
			xfs_ialloc_next_ag(mp);
			goto nextag;
		}

		if (!pag->pagi_init) {
			error = xfs_ialloc_pagi_init(mp, tp, agno);
			if (error)
				goto nextag;
		}

		if (pag->pagi_freecount) {
			xfs_perag_put(pag);
			return agno;
		}

		if (!okalloc)
			goto nextag;

		if (!pag->pagf_init) {
			error = xfs_alloc_pagf_init(mp, tp, agno, flags);
			if (error)
				goto nextag;
		}

		/*
		 * Is there enough free space for the file plus a block of
		 * inodes? (if we need to allocate some)?
		 */
		ineed = XFS_IALLOC_BLOCKS(mp);
		longest = pag->pagf_longest;
		if (!longest)
			longest = pag->pagf_flcount > 0;

		if (pag->pagf_freeblks >= needspace + ineed &&
		    longest >= ineed) {
			xfs_perag_put(pag);
			return agno;
		}
nextag:
		xfs_perag_put(pag);
		/*
		 * No point in iterating over the rest, if we're shutting
		 * down.
		 */
		if (XFS_FORCED_SHUTDOWN(mp))
			return NULLAGNUMBER;
		agno++;
		if (agno >= agcount)
			agno = 0;
		if (agno == pagno) {
			if (flags == 0)
				return NULLAGNUMBER;
			flags = 0;
		}
	}
}

/*
 * Try to retrieve the next record to the left/right from the current one.
 */
STATIC int
xfs_ialloc_next_rec(
	struct xfs_btree_cur	*cur,
	xfs_inobt_rec_incore_t	*rec,
	int			*done,
	int			left)
{
	int                     error;
	int			i;

	if (left)
		error = xfs_btree_decrement(cur, 0, &i);
	else
		error = xfs_btree_increment(cur, 0, &i);

	if (error)
		return error;
	*done = !i;
	if (i) {
		error = xfs_inobt_get_rec(cur, rec, &i);
		if (error)
			return error;
		XFS_WANT_CORRUPTED_RETURN(i == 1);
	}

	return 0;
}

STATIC int
xfs_ialloc_get_rec(
	struct xfs_btree_cur	*cur,
	xfs_agino_t		agino,
	xfs_inobt_rec_incore_t	*rec,
	int			*done,
	int			left)
{
	int                     error;
	int			i;

	error = xfs_inobt_lookup(cur, agino, XFS_LOOKUP_EQ, &i);
	if (error)
		return error;
	*done = !i;
	if (i) {
		error = xfs_inobt_get_rec(cur, rec, &i);
		if (error)
			return error;
		XFS_WANT_CORRUPTED_RETURN(i == 1);
	}

	return 0;
}

/*
 * Allocate an inode.
 *
 * The caller selected an AG for us, and made sure that free inodes are
 * available.
 */
STATIC int
xfs_dialloc_ag(
	struct xfs_trans	*tp,
	struct xfs_buf		*agbp,
	xfs_ino_t		parent,
	xfs_ino_t		*inop)
{
	struct xfs_mount	*mp = tp->t_mountp;
	struct xfs_agi		*agi = XFS_BUF_TO_AGI(agbp);
	xfs_agnumber_t		agno = be32_to_cpu(agi->agi_seqno);
	xfs_agnumber_t		pagno = XFS_INO_TO_AGNO(mp, parent);
	xfs_agino_t		pagino = XFS_INO_TO_AGINO(mp, parent);
	struct xfs_perag	*pag;
	struct xfs_btree_cur	*cur, *tcur;
	struct xfs_inobt_rec_incore rec, trec;
	xfs_ino_t		ino;
	int			error;
	int			offset;
	int			i, j;

	pag = xfs_perag_get(mp, agno);

	ASSERT(pag->pagi_init);
	ASSERT(pag->pagi_inodeok);
	ASSERT(pag->pagi_freecount > 0);

 restart_pagno:
	cur = xfs_inobt_init_cursor(mp, tp, agbp, agno);
	/*
	 * If pagino is 0 (this is the root inode allocation) use newino.
	 * This must work because we've just allocated some.
	 */
	if (!pagino)
		pagino = be32_to_cpu(agi->agi_newino);

	error = xfs_check_agi_freecount(cur, agi);
	if (error)
		goto error0;

	/*
	 * If in the same AG as the parent, try to get near the parent.
	 */
	if (pagno == agno) {
		int		doneleft;	/* done, to the left */
		int		doneright;	/* done, to the right */
		int		searchdistance = 10;

		error = xfs_inobt_lookup(cur, pagino, XFS_LOOKUP_LE, &i);
		if (error)
			goto error0;
		XFS_WANT_CORRUPTED_GOTO(i == 1, error0);

		error = xfs_inobt_get_rec(cur, &rec, &j);
		if (error)
			goto error0;
		XFS_WANT_CORRUPTED_GOTO(i == 1, error0);

		if (rec.ir_freecount > 0) {
			/*
			 * Found a free inode in the same chunk
			 * as the parent, done.
			 */
			goto alloc_inode;
		}


		/*
		 * In the same AG as parent, but parent's chunk is full.
		 */

		/* duplicate the cursor, search left & right simultaneously */
		error = xfs_btree_dup_cursor(cur, &tcur);
		if (error)
			goto error0;

		/*
		 * Skip to last blocks looked up if same parent inode.
		 */
		if (pagino != NULLAGINO &&
		    pag->pagl_pagino == pagino &&
		    pag->pagl_leftrec != NULLAGINO &&
		    pag->pagl_rightrec != NULLAGINO) {
			error = xfs_ialloc_get_rec(tcur, pag->pagl_leftrec,
						   &trec, &doneleft, 1);
			if (error)
				goto error1;

			error = xfs_ialloc_get_rec(cur, pag->pagl_rightrec,
						   &rec, &doneright, 0);
			if (error)
				goto error1;
		} else {
			/* search left with tcur, back up 1 record */
			error = xfs_ialloc_next_rec(tcur, &trec, &doneleft, 1);
			if (error)
				goto error1;

			/* search right with cur, go forward 1 record. */
			error = xfs_ialloc_next_rec(cur, &rec, &doneright, 0);
			if (error)
				goto error1;
		}

		/*
		 * Loop until we find an inode chunk with a free inode.
		 */
		while (!doneleft || !doneright) {
			int	useleft;  /* using left inode chunk this time */

			if (!--searchdistance) {
				/*
				 * Not in range - save last search
				 * location and allocate a new inode
				 */
				xfs_btree_del_cursor(tcur, XFS_BTREE_NOERROR);
				pag->pagl_leftrec = trec.ir_startino;
				pag->pagl_rightrec = rec.ir_startino;
				pag->pagl_pagino = pagino;
				goto newino;
			}

			/* figure out the closer block if both are valid. */
			if (!doneleft && !doneright) {
				useleft = pagino -
				 (trec.ir_startino + XFS_INODES_PER_CHUNK - 1) <
				  rec.ir_startino - pagino;
			} else {
				useleft = !doneleft;
			}

			/* free inodes to the left? */
			if (useleft && trec.ir_freecount) {
				rec = trec;
				xfs_btree_del_cursor(cur, XFS_BTREE_NOERROR);
				cur = tcur;

				pag->pagl_leftrec = trec.ir_startino;
				pag->pagl_rightrec = rec.ir_startino;
				pag->pagl_pagino = pagino;
				goto alloc_inode;
			}

			/* free inodes to the right? */
			if (!useleft && rec.ir_freecount) {
				xfs_btree_del_cursor(tcur, XFS_BTREE_NOERROR);

				pag->pagl_leftrec = trec.ir_startino;
				pag->pagl_rightrec = rec.ir_startino;
				pag->pagl_pagino = pagino;
				goto alloc_inode;
			}

			/* get next record to check */
			if (useleft) {
				error = xfs_ialloc_next_rec(tcur, &trec,
								 &doneleft, 1);
			} else {
				error = xfs_ialloc_next_rec(cur, &rec,
								 &doneright, 0);
			}
			if (error)
				goto error1;
		}

		/*
		 * We've reached the end of the btree. because
		 * we are only searching a small chunk of the
		 * btree each search, there is obviously free
		 * inodes closer to the parent inode than we
		 * are now. restart the search again.
		 */
		pag->pagl_pagino = NULLAGINO;
		pag->pagl_leftrec = NULLAGINO;
		pag->pagl_rightrec = NULLAGINO;
		xfs_btree_del_cursor(tcur, XFS_BTREE_NOERROR);
		xfs_btree_del_cursor(cur, XFS_BTREE_NOERROR);
		goto restart_pagno;
	}

	/*
	 * In a different AG from the parent.
	 * See if the most recently allocated block has any free.
	 */
newino:
	if (agi->agi_newino != cpu_to_be32(NULLAGINO)) {
		error = xfs_inobt_lookup(cur, be32_to_cpu(agi->agi_newino),
					 XFS_LOOKUP_EQ, &i);
		if (error)
			goto error0;

		if (i == 1) {
			error = xfs_inobt_get_rec(cur, &rec, &j);
			if (error)
				goto error0;

			if (j == 1 && rec.ir_freecount > 0) {
				/*
				 * The last chunk allocated in the group
				 * still has a free inode.
				 */
				goto alloc_inode;
			}
		}
	}

	/*
	 * None left in the last group, search the whole AG
	 */
	error = xfs_inobt_lookup(cur, 0, XFS_LOOKUP_GE, &i);
	if (error)
		goto error0;
	XFS_WANT_CORRUPTED_GOTO(i == 1, error0);

	for (;;) {
		error = xfs_inobt_get_rec(cur, &rec, &i);
		if (error)
			goto error0;
		XFS_WANT_CORRUPTED_GOTO(i == 1, error0);
		if (rec.ir_freecount > 0)
			break;
		error = xfs_btree_increment(cur, 0, &i);
		if (error)
			goto error0;
		XFS_WANT_CORRUPTED_GOTO(i == 1, error0);
	}

alloc_inode:
	offset = xfs_lowbit64(rec.ir_free);
	ASSERT(offset >= 0);
	ASSERT(offset < XFS_INODES_PER_CHUNK);
	ASSERT((XFS_AGINO_TO_OFFSET(mp, rec.ir_startino) %
				   XFS_INODES_PER_CHUNK) == 0);
	ino = XFS_AGINO_TO_INO(mp, agno, rec.ir_startino + offset);
	rec.ir_free &= ~XFS_INOBT_MASK(offset);
	rec.ir_freecount--;
	error = xfs_inobt_update(cur, &rec);
	if (error)
		goto error0;
	be32_add_cpu(&agi->agi_freecount, -1);
	xfs_ialloc_log_agi(tp, agbp, XFS_AGI_FREECOUNT);
	pag->pagi_freecount--;

	error = xfs_check_agi_freecount(cur, agi);
	if (error)
		goto error0;

	xfs_btree_del_cursor(cur, XFS_BTREE_NOERROR);
	xfs_trans_mod_sb(tp, XFS_TRANS_SB_IFREE, -1);
	xfs_perag_put(pag);
	*inop = ino;
	return 0;
error1:
	xfs_btree_del_cursor(tcur, XFS_BTREE_ERROR);
error0:
	xfs_btree_del_cursor(cur, XFS_BTREE_ERROR);
	xfs_perag_put(pag);
	return error;
}

/*
 * Allocate an inode on disk.
 *
 * Mode is used to tell whether the new inode will need space, and whether it
 * is a directory.
 *
 * This function is designed to be called twice if it has to do an allocation
 * to make more free inodes.  On the first call, *IO_agbp should be set to NULL.
 * If an inode is available without having to performn an allocation, an inode
 * number is returned.  In this case, *IO_agbp would be NULL.  If an allocation
 * needes to be done, xfs_dialloc would return the current AGI buffer in
 * *IO_agbp.  The caller should then commit the current transaction, allocate a
 * new transaction, and call xfs_dialloc() again, passing in the previous value
 * of *IO_agbp.  IO_agbp should be held across the transactions. Since the AGI
 * buffer is locked across the two calls, the second call is guaranteed to have
 * a free inode available.
 *
 * Once we successfully pick an inode its number is returned and the on-disk
 * data structures are updated.  The inode itself is not read in, since doing so
 * would break ordering constraints with xfs_reclaim.
 */
int
xfs_dialloc(
	struct xfs_trans	*tp,
	xfs_ino_t		parent,
	umode_t			mode,
	int			okalloc,
	struct xfs_buf		**IO_agbp,
	xfs_ino_t		*inop)
{
	struct xfs_mount	*mp = tp->t_mountp;
	struct xfs_buf		*agbp;
	xfs_agnumber_t		agno;
	int			error;
	int			ialloced;
	int			noroom = 0;
	xfs_agnumber_t		start_agno;
	struct xfs_perag	*pag;

	if (*IO_agbp) {
		/*
		 * If the caller passes in a pointer to the AGI buffer,
		 * continue where we left off before.  In this case, we
		 * know that the allocation group has free inodes.
		 */
		agbp = *IO_agbp;
		goto out_alloc;
	}

	/*
	 * We do not have an agbp, so select an initial allocation
	 * group for inode allocation.
	 */
	start_agno = xfs_ialloc_ag_select(tp, parent, mode, okalloc);
	if (start_agno == NULLAGNUMBER) {
		*inop = NULLFSINO;
		return 0;
	}

	/*
	 * If we have already hit the ceiling of inode blocks then clear
	 * okalloc so we scan all available agi structures for a free
	 * inode.
	 */
	if (mp->m_maxicount &&
	    mp->m_sb.sb_icount + XFS_IALLOC_INODES(mp) > mp->m_maxicount) {
		noroom = 1;
		okalloc = 0;
	}

	/*
	 * Loop until we find an allocation group that either has free inodes
	 * or in which we can allocate some inodes.  Iterate through the
	 * allocation groups upward, wrapping at the end.
	 */
	agno = start_agno;
	for (;;) {
		pag = xfs_perag_get(mp, agno);
		if (!pag->pagi_inodeok) {
			xfs_ialloc_next_ag(mp);
			goto nextag;
		}

		if (!pag->pagi_init) {
			error = xfs_ialloc_pagi_init(mp, tp, agno);
			if (error)
				goto out_error;
		}

		/*
		 * Do a first racy fast path check if this AG is usable.
		 */
		if (!pag->pagi_freecount && !okalloc)
			goto nextag;

<<<<<<< HEAD
=======
		/*
		 * Then read in the AGI buffer and recheck with the AGI buffer
		 * lock held.
		 */
>>>>>>> 4a8e43fe
		error = xfs_ialloc_read_agi(mp, tp, agno, &agbp);
		if (error)
			goto out_error;

<<<<<<< HEAD
		/*
		 * Once the AGI has been read in we have to recheck
		 * pagi_freecount with the AGI buffer lock held.
		 */
=======
>>>>>>> 4a8e43fe
		if (pag->pagi_freecount) {
			xfs_perag_put(pag);
			goto out_alloc;
		}

<<<<<<< HEAD
		if (!okalloc) {
			xfs_trans_brelse(tp, agbp);
			goto nextag;
		}
=======
		if (!okalloc)
			goto nextag_relse_buffer;

>>>>>>> 4a8e43fe

		error = xfs_ialloc_ag_alloc(tp, agbp, &ialloced);
		if (error) {
			xfs_trans_brelse(tp, agbp);

			if (error != ENOSPC)
				goto out_error;

			xfs_perag_put(pag);
			*inop = NULLFSINO;
			return 0;
		}

		if (ialloced) {
			/*
			 * We successfully allocated some inodes, return
			 * the current context to the caller so that it
			 * can commit the current transaction and call
			 * us again where we left off.
			 */
			ASSERT(pag->pagi_freecount > 0);
			xfs_perag_put(pag);

			*IO_agbp = agbp;
			*inop = NULLFSINO;
			return 0;
		}

<<<<<<< HEAD
=======
nextag_relse_buffer:
		xfs_trans_brelse(tp, agbp);
>>>>>>> 4a8e43fe
nextag:
		xfs_perag_put(pag);
		if (++agno == mp->m_sb.sb_agcount)
			agno = 0;
		if (agno == start_agno) {
			*inop = NULLFSINO;
			return noroom ? ENOSPC : 0;
		}
	}

out_alloc:
	*IO_agbp = NULL;
	return xfs_dialloc_ag(tp, agbp, parent, inop);
out_error:
	xfs_perag_put(pag);
	return XFS_ERROR(error);
}

/*
 * Free disk inode.  Carefully avoids touching the incore inode, all
 * manipulations incore are the caller's responsibility.
 * The on-disk inode is not changed by this operation, only the
 * btree (free inode mask) is changed.
 */
int
xfs_difree(
	xfs_trans_t	*tp,		/* transaction pointer */
	xfs_ino_t	inode,		/* inode to be freed */
	xfs_bmap_free_t	*flist,		/* extents to free */
	int		*delete,	/* set if inode cluster was deleted */
	xfs_ino_t	*first_ino)	/* first inode in deleted cluster */
{
	/* REFERENCED */
	xfs_agblock_t	agbno;	/* block number containing inode */
	xfs_buf_t	*agbp;	/* buffer containing allocation group header */
	xfs_agino_t	agino;	/* inode number relative to allocation group */
	xfs_agnumber_t	agno;	/* allocation group number */
	xfs_agi_t	*agi;	/* allocation group header */
	xfs_btree_cur_t	*cur;	/* inode btree cursor */
	int		error;	/* error return value */
	int		i;	/* result code */
	int		ilen;	/* inodes in an inode cluster */
	xfs_mount_t	*mp;	/* mount structure for filesystem */
	int		off;	/* offset of inode in inode chunk */
	xfs_inobt_rec_incore_t rec;	/* btree record */
	struct xfs_perag *pag;

	mp = tp->t_mountp;

	/*
	 * Break up inode number into its components.
	 */
	agno = XFS_INO_TO_AGNO(mp, inode);
	if (agno >= mp->m_sb.sb_agcount)  {
		xfs_warn(mp, "%s: agno >= mp->m_sb.sb_agcount (%d >= %d).",
			__func__, agno, mp->m_sb.sb_agcount);
		ASSERT(0);
		return XFS_ERROR(EINVAL);
	}
	agino = XFS_INO_TO_AGINO(mp, inode);
	if (inode != XFS_AGINO_TO_INO(mp, agno, agino))  {
		xfs_warn(mp, "%s: inode != XFS_AGINO_TO_INO() (%llu != %llu).",
			__func__, (unsigned long long)inode,
			(unsigned long long)XFS_AGINO_TO_INO(mp, agno, agino));
		ASSERT(0);
		return XFS_ERROR(EINVAL);
	}
	agbno = XFS_AGINO_TO_AGBNO(mp, agino);
	if (agbno >= mp->m_sb.sb_agblocks)  {
		xfs_warn(mp, "%s: agbno >= mp->m_sb.sb_agblocks (%d >= %d).",
			__func__, agbno, mp->m_sb.sb_agblocks);
		ASSERT(0);
		return XFS_ERROR(EINVAL);
	}
	/*
	 * Get the allocation group header.
	 */
	error = xfs_ialloc_read_agi(mp, tp, agno, &agbp);
	if (error) {
		xfs_warn(mp, "%s: xfs_ialloc_read_agi() returned error %d.",
			__func__, error);
		return error;
	}
	agi = XFS_BUF_TO_AGI(agbp);
	ASSERT(agi->agi_magicnum == cpu_to_be32(XFS_AGI_MAGIC));
	ASSERT(agbno < be32_to_cpu(agi->agi_length));
	/*
	 * Initialize the cursor.
	 */
	cur = xfs_inobt_init_cursor(mp, tp, agbp, agno);

	error = xfs_check_agi_freecount(cur, agi);
	if (error)
		goto error0;

	/*
	 * Look for the entry describing this inode.
	 */
	if ((error = xfs_inobt_lookup(cur, agino, XFS_LOOKUP_LE, &i))) {
		xfs_warn(mp, "%s: xfs_inobt_lookup() returned error %d.",
			__func__, error);
		goto error0;
	}
	XFS_WANT_CORRUPTED_GOTO(i == 1, error0);
	error = xfs_inobt_get_rec(cur, &rec, &i);
	if (error) {
		xfs_warn(mp, "%s: xfs_inobt_get_rec() returned error %d.",
			__func__, error);
		goto error0;
	}
	XFS_WANT_CORRUPTED_GOTO(i == 1, error0);
	/*
	 * Get the offset in the inode chunk.
	 */
	off = agino - rec.ir_startino;
	ASSERT(off >= 0 && off < XFS_INODES_PER_CHUNK);
	ASSERT(!(rec.ir_free & XFS_INOBT_MASK(off)));
	/*
	 * Mark the inode free & increment the count.
	 */
	rec.ir_free |= XFS_INOBT_MASK(off);
	rec.ir_freecount++;

	/*
	 * When an inode cluster is free, it becomes eligible for removal
	 */
	if (!(mp->m_flags & XFS_MOUNT_IKEEP) &&
	    (rec.ir_freecount == XFS_IALLOC_INODES(mp))) {

		*delete = 1;
		*first_ino = XFS_AGINO_TO_INO(mp, agno, rec.ir_startino);

		/*
		 * Remove the inode cluster from the AGI B+Tree, adjust the
		 * AGI and Superblock inode counts, and mark the disk space
		 * to be freed when the transaction is committed.
		 */
		ilen = XFS_IALLOC_INODES(mp);
		be32_add_cpu(&agi->agi_count, -ilen);
		be32_add_cpu(&agi->agi_freecount, -(ilen - 1));
		xfs_ialloc_log_agi(tp, agbp, XFS_AGI_COUNT | XFS_AGI_FREECOUNT);
		pag = xfs_perag_get(mp, agno);
		pag->pagi_freecount -= ilen - 1;
		xfs_perag_put(pag);
		xfs_trans_mod_sb(tp, XFS_TRANS_SB_ICOUNT, -ilen);
		xfs_trans_mod_sb(tp, XFS_TRANS_SB_IFREE, -(ilen - 1));

		if ((error = xfs_btree_delete(cur, &i))) {
			xfs_warn(mp, "%s: xfs_btree_delete returned error %d.",
				__func__, error);
			goto error0;
		}

		xfs_bmap_add_free(XFS_AGB_TO_FSB(mp,
				agno, XFS_INO_TO_AGBNO(mp,rec.ir_startino)),
				XFS_IALLOC_BLOCKS(mp), flist, mp);
	} else {
		*delete = 0;

		error = xfs_inobt_update(cur, &rec);
		if (error) {
			xfs_warn(mp, "%s: xfs_inobt_update returned error %d.",
				__func__, error);
			goto error0;
		}

		/* 
		 * Change the inode free counts and log the ag/sb changes.
		 */
		be32_add_cpu(&agi->agi_freecount, 1);
		xfs_ialloc_log_agi(tp, agbp, XFS_AGI_FREECOUNT);
		pag = xfs_perag_get(mp, agno);
		pag->pagi_freecount++;
		xfs_perag_put(pag);
		xfs_trans_mod_sb(tp, XFS_TRANS_SB_IFREE, 1);
	}

	error = xfs_check_agi_freecount(cur, agi);
	if (error)
		goto error0;

	xfs_btree_del_cursor(cur, XFS_BTREE_NOERROR);
	return 0;

error0:
	xfs_btree_del_cursor(cur, XFS_BTREE_ERROR);
	return error;
}

STATIC int
xfs_imap_lookup(
	struct xfs_mount	*mp,
	struct xfs_trans	*tp,
	xfs_agnumber_t		agno,
	xfs_agino_t		agino,
	xfs_agblock_t		agbno,
	xfs_agblock_t		*chunk_agbno,
	xfs_agblock_t		*offset_agbno,
	int			flags)
{
	struct xfs_inobt_rec_incore rec;
	struct xfs_btree_cur	*cur;
	struct xfs_buf		*agbp;
	int			error;
	int			i;

	error = xfs_ialloc_read_agi(mp, tp, agno, &agbp);
	if (error) {
		xfs_alert(mp,
			"%s: xfs_ialloc_read_agi() returned error %d, agno %d",
			__func__, error, agno);
		return error;
	}

	/*
	 * Lookup the inode record for the given agino. If the record cannot be
	 * found, then it's an invalid inode number and we should abort. Once
	 * we have a record, we need to ensure it contains the inode number
	 * we are looking up.
	 */
	cur = xfs_inobt_init_cursor(mp, tp, agbp, agno);
	error = xfs_inobt_lookup(cur, agino, XFS_LOOKUP_LE, &i);
	if (!error) {
		if (i)
			error = xfs_inobt_get_rec(cur, &rec, &i);
		if (!error && i == 0)
			error = EINVAL;
	}

	xfs_trans_brelse(tp, agbp);
	xfs_btree_del_cursor(cur, XFS_BTREE_NOERROR);
	if (error)
		return error;

	/* check that the returned record contains the required inode */
	if (rec.ir_startino > agino ||
	    rec.ir_startino + XFS_IALLOC_INODES(mp) <= agino)
		return EINVAL;

	/* for untrusted inodes check it is allocated first */
	if ((flags & XFS_IGET_UNTRUSTED) &&
	    (rec.ir_free & XFS_INOBT_MASK(agino - rec.ir_startino)))
		return EINVAL;

	*chunk_agbno = XFS_AGINO_TO_AGBNO(mp, rec.ir_startino);
	*offset_agbno = agbno - *chunk_agbno;
	return 0;
}

/*
 * Return the location of the inode in imap, for mapping it into a buffer.
 */
int
xfs_imap(
	xfs_mount_t	 *mp,	/* file system mount structure */
	xfs_trans_t	 *tp,	/* transaction pointer */
	xfs_ino_t	ino,	/* inode to locate */
	struct xfs_imap	*imap,	/* location map structure */
	uint		flags)	/* flags for inode btree lookup */
{
	xfs_agblock_t	agbno;	/* block number of inode in the alloc group */
	xfs_agino_t	agino;	/* inode number within alloc group */
	xfs_agnumber_t	agno;	/* allocation group number */
	int		blks_per_cluster; /* num blocks per inode cluster */
	xfs_agblock_t	chunk_agbno;	/* first block in inode chunk */
	xfs_agblock_t	cluster_agbno;	/* first block in inode cluster */
	int		error;	/* error code */
	int		offset;	/* index of inode in its buffer */
	int		offset_agbno;	/* blks from chunk start to inode */

	ASSERT(ino != NULLFSINO);

	/*
	 * Split up the inode number into its parts.
	 */
	agno = XFS_INO_TO_AGNO(mp, ino);
	agino = XFS_INO_TO_AGINO(mp, ino);
	agbno = XFS_AGINO_TO_AGBNO(mp, agino);
	if (agno >= mp->m_sb.sb_agcount || agbno >= mp->m_sb.sb_agblocks ||
	    ino != XFS_AGINO_TO_INO(mp, agno, agino)) {
#ifdef DEBUG
		/*
		 * Don't output diagnostic information for untrusted inodes
		 * as they can be invalid without implying corruption.
		 */
		if (flags & XFS_IGET_UNTRUSTED)
			return XFS_ERROR(EINVAL);
		if (agno >= mp->m_sb.sb_agcount) {
			xfs_alert(mp,
				"%s: agno (%d) >= mp->m_sb.sb_agcount (%d)",
				__func__, agno, mp->m_sb.sb_agcount);
		}
		if (agbno >= mp->m_sb.sb_agblocks) {
			xfs_alert(mp,
		"%s: agbno (0x%llx) >= mp->m_sb.sb_agblocks (0x%lx)",
				__func__, (unsigned long long)agbno,
				(unsigned long)mp->m_sb.sb_agblocks);
		}
		if (ino != XFS_AGINO_TO_INO(mp, agno, agino)) {
			xfs_alert(mp,
		"%s: ino (0x%llx) != XFS_AGINO_TO_INO() (0x%llx)",
				__func__, ino,
				XFS_AGINO_TO_INO(mp, agno, agino));
		}
		xfs_stack_trace();
#endif /* DEBUG */
		return XFS_ERROR(EINVAL);
	}

	blks_per_cluster = XFS_INODE_CLUSTER_SIZE(mp) >> mp->m_sb.sb_blocklog;

	/*
	 * For bulkstat and handle lookups, we have an untrusted inode number
	 * that we have to verify is valid. We cannot do this just by reading
	 * the inode buffer as it may have been unlinked and removed leaving
	 * inodes in stale state on disk. Hence we have to do a btree lookup
	 * in all cases where an untrusted inode number is passed.
	 */
	if (flags & XFS_IGET_UNTRUSTED) {
		error = xfs_imap_lookup(mp, tp, agno, agino, agbno,
					&chunk_agbno, &offset_agbno, flags);
		if (error)
			return error;
		goto out_map;
	}

	/*
	 * If the inode cluster size is the same as the blocksize or
	 * smaller we get to the buffer by simple arithmetics.
	 */
	if (XFS_INODE_CLUSTER_SIZE(mp) <= mp->m_sb.sb_blocksize) {
		offset = XFS_INO_TO_OFFSET(mp, ino);
		ASSERT(offset < mp->m_sb.sb_inopblock);

		imap->im_blkno = XFS_AGB_TO_DADDR(mp, agno, agbno);
		imap->im_len = XFS_FSB_TO_BB(mp, 1);
		imap->im_boffset = (ushort)(offset << mp->m_sb.sb_inodelog);
		return 0;
	}

	/*
	 * If the inode chunks are aligned then use simple maths to
	 * find the location. Otherwise we have to do a btree
	 * lookup to find the location.
	 */
	if (mp->m_inoalign_mask) {
		offset_agbno = agbno & mp->m_inoalign_mask;
		chunk_agbno = agbno - offset_agbno;
	} else {
		error = xfs_imap_lookup(mp, tp, agno, agino, agbno,
					&chunk_agbno, &offset_agbno, flags);
		if (error)
			return error;
	}

out_map:
	ASSERT(agbno >= chunk_agbno);
	cluster_agbno = chunk_agbno +
		((offset_agbno / blks_per_cluster) * blks_per_cluster);
	offset = ((agbno - cluster_agbno) * mp->m_sb.sb_inopblock) +
		XFS_INO_TO_OFFSET(mp, ino);

	imap->im_blkno = XFS_AGB_TO_DADDR(mp, agno, cluster_agbno);
	imap->im_len = XFS_FSB_TO_BB(mp, blks_per_cluster);
	imap->im_boffset = (ushort)(offset << mp->m_sb.sb_inodelog);

	/*
	 * If the inode number maps to a block outside the bounds
	 * of the file system then return NULL rather than calling
	 * read_buf and panicing when we get an error from the
	 * driver.
	 */
	if ((imap->im_blkno + imap->im_len) >
	    XFS_FSB_TO_BB(mp, mp->m_sb.sb_dblocks)) {
		xfs_alert(mp,
	"%s: (im_blkno (0x%llx) + im_len (0x%llx)) > sb_dblocks (0x%llx)",
			__func__, (unsigned long long) imap->im_blkno,
			(unsigned long long) imap->im_len,
			XFS_FSB_TO_BB(mp, mp->m_sb.sb_dblocks));
		return XFS_ERROR(EINVAL);
	}
	return 0;
}

/*
 * Compute and fill in value of m_in_maxlevels.
 */
void
xfs_ialloc_compute_maxlevels(
	xfs_mount_t	*mp)		/* file system mount structure */
{
	int		level;
	uint		maxblocks;
	uint		maxleafents;
	int		minleafrecs;
	int		minnoderecs;

	maxleafents = (1LL << XFS_INO_AGINO_BITS(mp)) >>
		XFS_INODES_PER_CHUNK_LOG;
	minleafrecs = mp->m_alloc_mnr[0];
	minnoderecs = mp->m_alloc_mnr[1];
	maxblocks = (maxleafents + minleafrecs - 1) / minleafrecs;
	for (level = 1; maxblocks > 1; level++)
		maxblocks = (maxblocks + minnoderecs - 1) / minnoderecs;
	mp->m_in_maxlevels = level;
}

/*
 * Log specified fields for the ag hdr (inode section)
 */
void
xfs_ialloc_log_agi(
	xfs_trans_t	*tp,		/* transaction pointer */
	xfs_buf_t	*bp,		/* allocation group header buffer */
	int		fields)		/* bitmask of fields to log */
{
	int			first;		/* first byte number */
	int			last;		/* last byte number */
	static const short	offsets[] = {	/* field starting offsets */
					/* keep in sync with bit definitions */
		offsetof(xfs_agi_t, agi_magicnum),
		offsetof(xfs_agi_t, agi_versionnum),
		offsetof(xfs_agi_t, agi_seqno),
		offsetof(xfs_agi_t, agi_length),
		offsetof(xfs_agi_t, agi_count),
		offsetof(xfs_agi_t, agi_root),
		offsetof(xfs_agi_t, agi_level),
		offsetof(xfs_agi_t, agi_freecount),
		offsetof(xfs_agi_t, agi_newino),
		offsetof(xfs_agi_t, agi_dirino),
		offsetof(xfs_agi_t, agi_unlinked),
		sizeof(xfs_agi_t)
	};
#ifdef DEBUG
	xfs_agi_t		*agi;	/* allocation group header */

	agi = XFS_BUF_TO_AGI(bp);
	ASSERT(agi->agi_magicnum == cpu_to_be32(XFS_AGI_MAGIC));
#endif
	/*
	 * Compute byte offsets for the first and last fields.
	 */
	xfs_btree_offsets(fields, offsets, XFS_AGI_NUM_BITS, &first, &last);
	/*
	 * Log the allocation group inode header buffer.
	 */
	xfs_trans_log_buf(tp, bp, first, last);
}

#ifdef DEBUG
STATIC void
xfs_check_agi_unlinked(
	struct xfs_agi		*agi)
{
	int			i;

	for (i = 0; i < XFS_AGI_UNLINKED_BUCKETS; i++)
		ASSERT(agi->agi_unlinked[i]);
}
#else
#define xfs_check_agi_unlinked(agi)
#endif

/*
 * Read in the allocation group header (inode allocation section)
 */
int
xfs_read_agi(
	struct xfs_mount	*mp,	/* file system mount structure */
	struct xfs_trans	*tp,	/* transaction pointer */
	xfs_agnumber_t		agno,	/* allocation group number */
	struct xfs_buf		**bpp)	/* allocation group hdr buf */
{
	struct xfs_agi		*agi;	/* allocation group header */
	int			agi_ok;	/* agi is consistent */
	int			error;

	ASSERT(agno != NULLAGNUMBER);

	error = xfs_trans_read_buf(mp, tp, mp->m_ddev_targp,
			XFS_AG_DADDR(mp, agno, XFS_AGI_DADDR(mp)),
			XFS_FSS_TO_BB(mp, 1), 0, bpp);
	if (error)
		return error;

	ASSERT(!xfs_buf_geterror(*bpp));
	agi = XFS_BUF_TO_AGI(*bpp);

	/*
	 * Validate the magic number of the agi block.
	 */
	agi_ok = agi->agi_magicnum == cpu_to_be32(XFS_AGI_MAGIC) &&
		XFS_AGI_GOOD_VERSION(be32_to_cpu(agi->agi_versionnum)) &&
		be32_to_cpu(agi->agi_seqno) == agno;
	if (unlikely(XFS_TEST_ERROR(!agi_ok, mp, XFS_ERRTAG_IALLOC_READ_AGI,
			XFS_RANDOM_IALLOC_READ_AGI))) {
		XFS_CORRUPTION_ERROR("xfs_read_agi", XFS_ERRLEVEL_LOW,
				     mp, agi);
		xfs_trans_brelse(tp, *bpp);
		return XFS_ERROR(EFSCORRUPTED);
	}

	xfs_buf_set_ref(*bpp, XFS_AGI_REF);

	xfs_check_agi_unlinked(agi);
	return 0;
}

int
xfs_ialloc_read_agi(
	struct xfs_mount	*mp,	/* file system mount structure */
	struct xfs_trans	*tp,	/* transaction pointer */
	xfs_agnumber_t		agno,	/* allocation group number */
	struct xfs_buf		**bpp)	/* allocation group hdr buf */
{
	struct xfs_agi		*agi;	/* allocation group header */
	struct xfs_perag	*pag;	/* per allocation group data */
	int			error;

	error = xfs_read_agi(mp, tp, agno, bpp);
	if (error)
		return error;

	agi = XFS_BUF_TO_AGI(*bpp);
	pag = xfs_perag_get(mp, agno);
	if (!pag->pagi_init) {
		pag->pagi_freecount = be32_to_cpu(agi->agi_freecount);
		pag->pagi_count = be32_to_cpu(agi->agi_count);
		pag->pagi_init = 1;
	}

	/*
	 * It's possible for these to be out of sync if
	 * we are in the middle of a forced shutdown.
	 */
	ASSERT(pag->pagi_freecount == be32_to_cpu(agi->agi_freecount) ||
		XFS_FORCED_SHUTDOWN(mp));
	xfs_perag_put(pag);
	return 0;
}

/*
 * Read in the agi to initialise the per-ag data in the mount structure
 */
int
xfs_ialloc_pagi_init(
	xfs_mount_t	*mp,		/* file system mount structure */
	xfs_trans_t	*tp,		/* transaction pointer */
	xfs_agnumber_t	agno)		/* allocation group number */
{
	xfs_buf_t	*bp = NULL;
	int		error;

	error = xfs_ialloc_read_agi(mp, tp, agno, &bp);
	if (error)
		return error;
	if (bp)
		xfs_trans_brelse(tp, bp);
	return 0;
}<|MERGE_RESOLUTION|>--- conflicted
+++ resolved
@@ -962,39 +962,22 @@
 		if (!pag->pagi_freecount && !okalloc)
 			goto nextag;
 
-<<<<<<< HEAD
-=======
 		/*
 		 * Then read in the AGI buffer and recheck with the AGI buffer
 		 * lock held.
 		 */
->>>>>>> 4a8e43fe
 		error = xfs_ialloc_read_agi(mp, tp, agno, &agbp);
 		if (error)
 			goto out_error;
 
-<<<<<<< HEAD
-		/*
-		 * Once the AGI has been read in we have to recheck
-		 * pagi_freecount with the AGI buffer lock held.
-		 */
-=======
->>>>>>> 4a8e43fe
 		if (pag->pagi_freecount) {
 			xfs_perag_put(pag);
 			goto out_alloc;
 		}
 
-<<<<<<< HEAD
-		if (!okalloc) {
-			xfs_trans_brelse(tp, agbp);
-			goto nextag;
-		}
-=======
 		if (!okalloc)
 			goto nextag_relse_buffer;
 
->>>>>>> 4a8e43fe
 
 		error = xfs_ialloc_ag_alloc(tp, agbp, &ialloced);
 		if (error) {
@@ -1023,11 +1006,8 @@
 			return 0;
 		}
 
-<<<<<<< HEAD
-=======
 nextag_relse_buffer:
 		xfs_trans_brelse(tp, agbp);
->>>>>>> 4a8e43fe
 nextag:
 		xfs_perag_put(pag);
 		if (++agno == mp->m_sb.sb_agcount)
