--- conflicted
+++ resolved
@@ -885,24 +885,19 @@
 
 	if (!ibm || !ibm->write)
 		return -EINVAL;
-<<<<<<< HEAD
-=======
 	if (count > PAGE_SIZE - 1)
 		return -EINVAL;
 
 	kernbuf = kmalloc(count + 1, GFP_KERNEL);
 	if (!kernbuf)
 		return -ENOMEM;
->>>>>>> 84569f32
-
-	kernbuf = strndup_user(userbuf, PAGE_SIZE);
-	if (IS_ERR(kernbuf))
-		return PTR_ERR(kernbuf);
-
-<<<<<<< HEAD
-=======
+
+	if (copy_from_user(kernbuf, userbuf, count)) {
+		kfree(kernbuf);
+		return -EFAULT;
+	}
+
 	kernbuf[count] = 0;
->>>>>>> 84569f32
 	ret = ibm->write(kernbuf);
 	if (ret == 0)
 		ret = count;
