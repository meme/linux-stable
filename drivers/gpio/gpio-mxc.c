// SPDX-License-Identifier: GPL-2.0+
//
// MXC GPIO support. (c) 2008 Daniel Mack <daniel@caiaq.de>
// Copyright 2008 Juergen Beisert, kernel@pengutronix.de
//
// Based on code from Freescale Semiconductor,
// Authors: Daniel Mack, Juergen Beisert.
// Copyright (C) 2004-2010 Freescale Semiconductor, Inc. All Rights Reserved.

#include <linux/clk.h>
#include <linux/err.h>
#include <linux/init.h>
#include <linux/interrupt.h>
#include <linux/io.h>
#include <linux/irq.h>
#include <linux/irqdomain.h>
#include <linux/irqchip/chained_irq.h>
#include <linux/platform_device.h>
#include <linux/slab.h>
#include <linux/syscore_ops.h>
#include <linux/gpio/driver.h>
#include <linux/of.h>
#include <linux/of_device.h>
#include <linux/bug.h>
#ifdef CONFIG_GPIO_MXC_PAD_WAKEUP
#include <linux/firmware/imx/sci.h>

#define IMX_SC_PAD_FUNC_GET_WAKEUP	9
#define IMX_SC_PAD_FUNC_SET_WAKEUP	4
#define IMX_SC_PAD_WAKEUP_OFF		0
#define IMX_SC_IRQ_GROUP_WAKE		3
#define IMX_SC_IRQ_PAD			(1 << 1)
#endif

enum mxc_gpio_hwtype {
	IMX1_GPIO,	/* runs on i.mx1 */
	IMX21_GPIO,	/* runs on i.mx21 and i.mx27 */
	IMX31_GPIO,	/* runs on i.mx31 */
	IMX35_GPIO,	/* runs on all other i.mx */
};

#ifdef CONFIG_GPIO_MXC_PAD_WAKEUP
struct mxc_gpio_pad_wakeup {
	u32 pin_id;
	u32 type;
	u32 line;
};

struct imx_sc_msg_gpio_get_pad_wakeup {
	struct imx_sc_rpc_msg hdr;
	union {
		struct req_pad {
			u16 pad;
		} __packed req;
		struct resp_wakeup {
			u8 wakeup;
		} resp;
	} data;
} __packed;

struct imx_sc_msg_gpio_set_pad_wakeup {
	struct imx_sc_rpc_msg hdr;
	u16 pad;
	u8 wakeup;
} __packed;

#endif

/* device type dependent stuff */
struct mxc_gpio_hwdata {
	unsigned dr_reg;
	unsigned gdir_reg;
	unsigned psr_reg;
	unsigned icr1_reg;
	unsigned icr2_reg;
	unsigned imr_reg;
	unsigned isr_reg;
	int edge_sel_reg;
	unsigned low_level;
	unsigned high_level;
	unsigned rise_edge;
	unsigned fall_edge;
};

struct mxc_gpio_reg_saved {
	u32 icr1;
	u32 icr2;
	u32 imr;
	u32 gdir;
	u32 edge_sel;
	u32 dr;
};

struct mxc_gpio_port {
	struct list_head node;
	void __iomem *base;
	struct clk *clk;
	int irq;
	int irq_high;
	struct irq_domain *domain;
	struct gpio_chip gc;
	struct device *dev;
	u32 both_edges;
	struct mxc_gpio_reg_saved gpio_saved_reg;
	bool power_off;
#ifdef CONFIG_GPIO_MXC_PAD_WAKEUP
	u32 pad_wakeup_num;
	struct mxc_gpio_pad_wakeup pad_wakeup[32];
#endif
};

#ifdef CONFIG_GPIO_MXC_PAD_WAKEUP
static struct imx_sc_ipc *gpio_ipc_handle;
#endif

static struct mxc_gpio_hwdata imx1_imx21_gpio_hwdata = {
	.dr_reg		= 0x1c,
	.gdir_reg	= 0x00,
	.psr_reg	= 0x24,
	.icr1_reg	= 0x28,
	.icr2_reg	= 0x2c,
	.imr_reg	= 0x30,
	.isr_reg	= 0x34,
	.edge_sel_reg	= -EINVAL,
	.low_level	= 0x03,
	.high_level	= 0x02,
	.rise_edge	= 0x00,
	.fall_edge	= 0x01,
};

static struct mxc_gpio_hwdata imx31_gpio_hwdata = {
	.dr_reg		= 0x00,
	.gdir_reg	= 0x04,
	.psr_reg	= 0x08,
	.icr1_reg	= 0x0c,
	.icr2_reg	= 0x10,
	.imr_reg	= 0x14,
	.isr_reg	= 0x18,
	.edge_sel_reg	= -EINVAL,
	.low_level	= 0x00,
	.high_level	= 0x01,
	.rise_edge	= 0x02,
	.fall_edge	= 0x03,
};

static struct mxc_gpio_hwdata imx35_gpio_hwdata = {
	.dr_reg		= 0x00,
	.gdir_reg	= 0x04,
	.psr_reg	= 0x08,
	.icr1_reg	= 0x0c,
	.icr2_reg	= 0x10,
	.imr_reg	= 0x14,
	.isr_reg	= 0x18,
	.edge_sel_reg	= 0x1c,
	.low_level	= 0x00,
	.high_level	= 0x01,
	.rise_edge	= 0x02,
	.fall_edge	= 0x03,
};

static enum mxc_gpio_hwtype mxc_gpio_hwtype;
static struct mxc_gpio_hwdata *mxc_gpio_hwdata;

#define GPIO_DR			(mxc_gpio_hwdata->dr_reg)
#define GPIO_GDIR		(mxc_gpio_hwdata->gdir_reg)
#define GPIO_PSR		(mxc_gpio_hwdata->psr_reg)
#define GPIO_ICR1		(mxc_gpio_hwdata->icr1_reg)
#define GPIO_ICR2		(mxc_gpio_hwdata->icr2_reg)
#define GPIO_IMR		(mxc_gpio_hwdata->imr_reg)
#define GPIO_ISR		(mxc_gpio_hwdata->isr_reg)
#define GPIO_EDGE_SEL		(mxc_gpio_hwdata->edge_sel_reg)

#define GPIO_INT_LOW_LEV	(mxc_gpio_hwdata->low_level)
#define GPIO_INT_HIGH_LEV	(mxc_gpio_hwdata->high_level)
#define GPIO_INT_RISE_EDGE	(mxc_gpio_hwdata->rise_edge)
#define GPIO_INT_FALL_EDGE	(mxc_gpio_hwdata->fall_edge)
#define GPIO_INT_BOTH_EDGES	0x4

static const struct platform_device_id mxc_gpio_devtype[] = {
	{
		.name = "imx1-gpio",
		.driver_data = IMX1_GPIO,
	}, {
		.name = "imx21-gpio",
		.driver_data = IMX21_GPIO,
	}, {
		.name = "imx31-gpio",
		.driver_data = IMX31_GPIO,
	}, {
		.name = "imx35-gpio",
		.driver_data = IMX35_GPIO,
	}, {
		/* sentinel */
	}
};

static const struct of_device_id mxc_gpio_dt_ids[] = {
	{ .compatible = "fsl,imx1-gpio", .data = &mxc_gpio_devtype[IMX1_GPIO], },
	{ .compatible = "fsl,imx21-gpio", .data = &mxc_gpio_devtype[IMX21_GPIO], },
	{ .compatible = "fsl,imx31-gpio", .data = &mxc_gpio_devtype[IMX31_GPIO], },
	{ .compatible = "fsl,imx35-gpio", .data = &mxc_gpio_devtype[IMX35_GPIO], },
	{ .compatible = "fsl,imx7d-gpio", .data = &mxc_gpio_devtype[IMX35_GPIO], },
	{ /* sentinel */ }
};

/*
 * MX2 has one interrupt *for all* gpio ports. The list is used
 * to save the references to all ports, so that mx2_gpio_irq_handler
 * can walk through all interrupt status registers.
 */
static LIST_HEAD(mxc_gpio_ports);

/* Note: This driver assumes 32 GPIOs are handled in one register */

static int gpio_set_irq_type(struct irq_data *d, u32 type)
{
	struct irq_chip_generic *gc = irq_data_get_irq_chip_data(d);
	struct mxc_gpio_port *port = gc->private;
	u32 bit, val;
	u32 gpio_idx = d->hwirq;
	int edge;
	void __iomem *reg = port->base;

	port->both_edges &= ~(1 << gpio_idx);
	switch (type) {
	case IRQ_TYPE_EDGE_RISING:
		edge = GPIO_INT_RISE_EDGE;
		break;
	case IRQ_TYPE_EDGE_FALLING:
		edge = GPIO_INT_FALL_EDGE;
		break;
	case IRQ_TYPE_EDGE_BOTH:
		if (GPIO_EDGE_SEL >= 0) {
			edge = GPIO_INT_BOTH_EDGES;
		} else {
			val = port->gc.get(&port->gc, gpio_idx);
			if (val) {
				edge = GPIO_INT_LOW_LEV;
				pr_debug("mxc: set GPIO %d to low trigger\n", gpio_idx);
			} else {
				edge = GPIO_INT_HIGH_LEV;
				pr_debug("mxc: set GPIO %d to high trigger\n", gpio_idx);
			}
			port->both_edges |= 1 << gpio_idx;
		}
		break;
	case IRQ_TYPE_LEVEL_LOW:
		edge = GPIO_INT_LOW_LEV;
		break;
	case IRQ_TYPE_LEVEL_HIGH:
		edge = GPIO_INT_HIGH_LEV;
		break;
	default:
		return -EINVAL;
	}

	if (GPIO_EDGE_SEL >= 0) {
		val = readl(port->base + GPIO_EDGE_SEL);
		if (edge == GPIO_INT_BOTH_EDGES)
			writel(val | (1 << gpio_idx),
				port->base + GPIO_EDGE_SEL);
		else
			writel(val & ~(1 << gpio_idx),
				port->base + GPIO_EDGE_SEL);
	}

	if (edge != GPIO_INT_BOTH_EDGES) {
		reg += GPIO_ICR1 + ((gpio_idx & 0x10) >> 2); /* lower or upper register */
		bit = gpio_idx & 0xf;
		val = readl(reg) & ~(0x3 << (bit << 1));
		writel(val | (edge << (bit << 1)), reg);
	}

	writel(1 << gpio_idx, port->base + GPIO_ISR);

	return 0;
}

static void mxc_flip_edge(struct mxc_gpio_port *port, u32 gpio)
{
	void __iomem *reg = port->base;
	u32 bit, val;
	int edge;

	reg += GPIO_ICR1 + ((gpio & 0x10) >> 2); /* lower or upper register */
	bit = gpio & 0xf;
	val = readl(reg);
	edge = (val >> (bit << 1)) & 3;
	val &= ~(0x3 << (bit << 1));
	if (edge == GPIO_INT_HIGH_LEV) {
		edge = GPIO_INT_LOW_LEV;
		pr_debug("mxc: switch GPIO %d to low trigger\n", gpio);
	} else if (edge == GPIO_INT_LOW_LEV) {
		edge = GPIO_INT_HIGH_LEV;
		pr_debug("mxc: switch GPIO %d to high trigger\n", gpio);
	} else {
		pr_err("mxc: invalid configuration for GPIO %d: %x\n",
		       gpio, edge);
		return;
	}
	writel(val | (edge << (bit << 1)), reg);
}

/* handle 32 interrupts in one status register */
static void mxc_gpio_irq_handler(struct mxc_gpio_port *port, u32 irq_stat)
{
	while (irq_stat != 0) {
		int irqoffset = fls(irq_stat) - 1;

		if (port->both_edges & (1 << irqoffset))
			mxc_flip_edge(port, irqoffset);

		generic_handle_irq(irq_find_mapping(port->domain, irqoffset));

		irq_stat &= ~(1 << irqoffset);
	}
}

/* MX1 and MX3 has one interrupt *per* gpio port */
static void mx3_gpio_irq_handler(struct irq_desc *desc)
{
	u32 irq_stat;
	struct mxc_gpio_port *port = irq_desc_get_handler_data(desc);
	struct irq_chip *chip = irq_desc_get_chip(desc);

	chained_irq_enter(chip, desc);

	irq_stat = readl(port->base + GPIO_ISR) & readl(port->base + GPIO_IMR);

	mxc_gpio_irq_handler(port, irq_stat);

	chained_irq_exit(chip, desc);
}

/* MX2 has one interrupt *for all* gpio ports */
static void mx2_gpio_irq_handler(struct irq_desc *desc)
{
	u32 irq_msk, irq_stat;
	struct mxc_gpio_port *port;
	struct irq_chip *chip = irq_desc_get_chip(desc);

	chained_irq_enter(chip, desc);

	/* walk through all interrupt status registers */
	list_for_each_entry(port, &mxc_gpio_ports, node) {
		irq_msk = readl(port->base + GPIO_IMR);
		if (!irq_msk)
			continue;

		irq_stat = readl(port->base + GPIO_ISR) & irq_msk;
		if (irq_stat)
			mxc_gpio_irq_handler(port, irq_stat);
	}
	chained_irq_exit(chip, desc);
}

#ifdef CONFIG_GPIO_MXC_PAD_WAKEUP
static int mxc_gpio_get_pad_wakeup(struct mxc_gpio_port *port)
{
	struct imx_sc_msg_gpio_get_pad_wakeup msg;
	struct imx_sc_rpc_msg *hdr = &msg.hdr;
	u8 wakeup_type;
	int ret;
	int i;

	hdr->ver = IMX_SC_RPC_VERSION;
	hdr->svc = IMX_SC_RPC_SVC_PAD;
	hdr->func = IMX_SC_PAD_FUNC_GET_WAKEUP;
	hdr->size = 2;

	for (i = 0; i < port->pad_wakeup_num; i++) {
		/* get original pad type */
		wakeup_type = port->pad_wakeup[i].type;
		msg.data.req.pad = port->pad_wakeup[i].pin_id;
		ret = imx_scu_call_rpc(gpio_ipc_handle, &msg, true);
		if (ret) {
			dev_err(port->gc.parent, "get pad wakeup failed, ret %d\n", ret);
			return ret;
		}
		wakeup_type = msg.data.resp.wakeup;
		/* return wakeup gpio pin's line */
		if (wakeup_type != port->pad_wakeup[i].type)
			return port->pad_wakeup[i].line;
	}

	return -EINVAL;
}

static void mxc_gpio_set_pad_wakeup(struct mxc_gpio_port *port, bool enable)
{
	struct imx_sc_msg_gpio_set_pad_wakeup msg;
	struct imx_sc_rpc_msg *hdr = &msg.hdr;
	int ret;
	int i;

	hdr->ver = IMX_SC_RPC_VERSION;
	hdr->svc = IMX_SC_RPC_SVC_PAD;
	hdr->func = IMX_SC_PAD_FUNC_SET_WAKEUP;
	hdr->size = 2;

	for (i = 0; i < port->pad_wakeup_num; i++) {
		msg.pad = port->pad_wakeup[i].pin_id;
		msg.wakeup = enable ? port->pad_wakeup[i].type : IMX_SC_PAD_WAKEUP_OFF;
		ret = imx_scu_call_rpc(gpio_ipc_handle, &msg, true);
		if (ret) {
			dev_err(port->gc.parent, "set pad wakeup failed, ret %d\n", ret);
			return;
		}
	}
}

static void mxc_gpio_handle_pad_wakeup(struct mxc_gpio_port *port, int line)
{
	struct irq_desc *desc = irq_to_desc(port->irq);
	struct irq_chip *chip = irq_desc_get_chip(desc);
	u32 irq_stat;

	/* skip invalid line */
	if (line > 31) {
		dev_err(port->gc.parent, "invalid wakeup line %d\n", line);
		return;
	}

	dev_info(port->gc.parent, "wakeup by pad, line %d\n", line);

	chained_irq_enter(chip, desc);

	irq_stat = (1 << line);

	mxc_gpio_irq_handler(port, irq_stat);

	chained_irq_exit(chip, desc);
}
#endif

/*
 * Set interrupt number "irq" in the GPIO as a wake-up source.
 * While system is running, all registered GPIO interrupts need to have
 * wake-up enabled. When system is suspended, only selected GPIO interrupts
 * need to have wake-up enabled.
 * @param  irq          interrupt source number
 * @param  enable       enable as wake-up if equal to non-zero
 * @return       This function returns 0 on success.
 */
static int gpio_set_wake_irq(struct irq_data *d, u32 enable)
{
	struct irq_chip_generic *gc = irq_data_get_irq_chip_data(d);
	struct mxc_gpio_port *port = gc->private;
	u32 gpio_idx = d->hwirq;
	int ret;

	if (enable) {
		if (port->irq_high && (gpio_idx >= 16))
			ret = enable_irq_wake(port->irq_high);
		else
			ret = enable_irq_wake(port->irq);
	} else {
		if (port->irq_high && (gpio_idx >= 16))
			ret = disable_irq_wake(port->irq_high);
		else
			ret = disable_irq_wake(port->irq);
	}

	return ret;
}

static int mxc_gpio_init_gc(struct mxc_gpio_port *port, int irq_base)
{
	struct irq_chip_generic *gc;
	struct irq_chip_type *ct;
	int rv;

	gc = devm_irq_alloc_generic_chip(port->dev, "gpio-mxc", 1, irq_base,
					 port->base, handle_level_irq);
	if (!gc)
		return -ENOMEM;
	gc->private = port;

	ct = gc->chip_types;
	ct->chip.irq_ack = irq_gc_ack_set_bit;
	ct->chip.irq_mask = irq_gc_mask_clr_bit;
	ct->chip.irq_unmask = irq_gc_mask_set_bit;
	ct->chip.irq_set_type = gpio_set_irq_type;
	ct->chip.irq_set_wake = gpio_set_wake_irq;
	ct->chip.flags = IRQCHIP_MASK_ON_SUSPEND;
	ct->regs.ack = GPIO_ISR;
	ct->regs.mask = GPIO_IMR;

	rv = devm_irq_setup_generic_chip(port->dev, gc, IRQ_MSK(32),
					 IRQ_GC_INIT_NESTED_LOCK,
					 IRQ_NOREQUEST, 0);

	return rv;
}

static void mxc_gpio_get_hw(struct platform_device *pdev)
{
	const struct of_device_id *of_id =
			of_match_device(mxc_gpio_dt_ids, &pdev->dev);
	enum mxc_gpio_hwtype hwtype;

	if (of_id)
		pdev->id_entry = of_id->data;
	hwtype = pdev->id_entry->driver_data;

	if (mxc_gpio_hwtype) {
		/*
		 * The driver works with a reasonable presupposition,
		 * that is all gpio ports must be the same type when
		 * running on one soc.
		 */
		BUG_ON(mxc_gpio_hwtype != hwtype);
		return;
	}

	if (hwtype == IMX35_GPIO)
		mxc_gpio_hwdata = &imx35_gpio_hwdata;
	else if (hwtype == IMX31_GPIO)
		mxc_gpio_hwdata = &imx31_gpio_hwdata;
	else
		mxc_gpio_hwdata = &imx1_imx21_gpio_hwdata;

	mxc_gpio_hwtype = hwtype;
}

static int mxc_gpio_to_irq(struct gpio_chip *gc, unsigned offset)
{
	struct mxc_gpio_port *port = gpiochip_get_data(gc);

	return irq_find_mapping(port->domain, offset);
}

static int mxc_gpio_probe(struct platform_device *pdev)
{
	struct device_node *np = pdev->dev.of_node;
	struct mxc_gpio_port *port;
	int irq_count;
	int irq_base;
	int err;
#ifdef CONFIG_GPIO_MXC_PAD_WAKEUP
	int i;
#endif

	mxc_gpio_get_hw(pdev);

	port = devm_kzalloc(&pdev->dev, sizeof(*port), GFP_KERNEL);
	if (!port)
		return -ENOMEM;

	port->dev = &pdev->dev;

	port->base = devm_platform_ioremap_resource(pdev, 0);
	if (IS_ERR(port->base))
		return PTR_ERR(port->base);

<<<<<<< HEAD
	port->irq_high = platform_get_irq_optional(pdev, 1);
	if (port->irq_high < 0)
		port->irq_high = 0;
=======
	irq_count = platform_irq_count(pdev);
	if (irq_count < 0)
		return irq_count;

	if (irq_count > 1) {
		port->irq_high = platform_get_irq(pdev, 1);
		if (port->irq_high < 0)
			port->irq_high = 0;
	}
>>>>>>> cff670b3

	port->irq = platform_get_irq(pdev, 0);
	if (port->irq < 0)
		return port->irq;

	/* the controller clock is optional */
	port->clk = devm_clk_get_optional(&pdev->dev, NULL);
	if (IS_ERR(port->clk))
		return PTR_ERR(port->clk);

	err = clk_prepare_enable(port->clk);
	if (err) {
		dev_err(&pdev->dev, "Unable to enable clock.\n");
		return err;
	}

#ifdef CONFIG_GPIO_MXC_PAD_WAKEUP
	/*
	 * parse pad wakeup info from dtb, each pad has to provide
	 * <pin_id, type, line>, these info should be put in each
	 * gpio node and with a "pad-wakeup-num" to indicate the
	 * total lines are with pad wakeup enabled.
	 */
	if (!of_property_read_u32(np, "pad-wakeup-num", &port->pad_wakeup_num)) {
		if (port->pad_wakeup_num != 0) {
			if (!gpio_ipc_handle) {
				err = imx_scu_get_handle(&gpio_ipc_handle);
				if (err)
					return err;
			}
			for (i = 0; i < port->pad_wakeup_num; i++) {
				of_property_read_u32_index(np, "pad-wakeup",
					i * 3 + 0, &port->pad_wakeup[i].pin_id);
				of_property_read_u32_index(np, "pad-wakeup",
					i * 3 + 1, &port->pad_wakeup[i].type);
				of_property_read_u32_index(np, "pad-wakeup",
					i * 3 + 2, &port->pad_wakeup[i].line);
			}
			err = imx_scu_irq_group_enable(IMX_SC_IRQ_GROUP_WAKE, IMX_SC_IRQ_PAD, true);
			if (err)
				dev_warn(&pdev->dev, "Enable irq failed, GPIO pad wakeup NOT supported\n");
		}
	}
#endif

	if (of_device_is_compatible(np, "fsl,imx7d-gpio"))
		port->power_off = true;

	/* disable the interrupt and clear the status */
	writel(0, port->base + GPIO_IMR);
	writel(~0, port->base + GPIO_ISR);

	if (mxc_gpio_hwtype == IMX21_GPIO) {
		/*
		 * Setup one handler for all GPIO interrupts. Actually setting
		 * the handler is needed only once, but doing it for every port
		 * is more robust and easier.
		 */
		irq_set_chained_handler(port->irq, mx2_gpio_irq_handler);
	} else {
		/* setup one handler for each entry */
		irq_set_chained_handler_and_data(port->irq,
						 mx3_gpio_irq_handler, port);
		if (port->irq_high > 0)
			/* setup handler for GPIO 16 to 31 */
			irq_set_chained_handler_and_data(port->irq_high,
							 mx3_gpio_irq_handler,
							 port);
	}

	err = bgpio_init(&port->gc, &pdev->dev, 4,
			 port->base + GPIO_PSR,
			 port->base + GPIO_DR, NULL,
			 port->base + GPIO_GDIR, NULL,
			 BGPIOF_READ_OUTPUT_REG_SET);
	if (err)
		goto out_bgio;

	if (of_property_read_bool(np, "gpio-ranges")) {
		port->gc.request = gpiochip_generic_request;
		port->gc.free = gpiochip_generic_free;
	}

	port->gc.to_irq = mxc_gpio_to_irq;
	port->gc.base = (pdev->id < 0) ? of_alias_get_id(np, "gpio") * 32 :
					     pdev->id * 32;

	err = devm_gpiochip_add_data(&pdev->dev, &port->gc, port);
	if (err)
		goto out_bgio;

	irq_base = devm_irq_alloc_descs(&pdev->dev, -1, 0, 32, numa_node_id());
	if (irq_base < 0) {
		err = irq_base;
		goto out_bgio;
	}

	port->domain = irq_domain_add_legacy(np, 32, irq_base, 0,
					     &irq_domain_simple_ops, NULL);
	if (!port->domain) {
		err = -ENODEV;
		goto out_bgio;
	}

	/* gpio-mxc can be a generic irq chip */
	err = mxc_gpio_init_gc(port, irq_base);
	if (err < 0)
		goto out_irqdomain_remove;

	list_add_tail(&port->node, &mxc_gpio_ports);

	platform_set_drvdata(pdev, port);

	return 0;

out_irqdomain_remove:
	irq_domain_remove(port->domain);
out_bgio:
	clk_disable_unprepare(port->clk);
	dev_info(&pdev->dev, "%s failed with errno %d\n", __func__, err);
	return err;
}

static void mxc_gpio_save_regs(struct mxc_gpio_port *port)
{
	if (!port->power_off)
		return;

	port->gpio_saved_reg.icr1 = readl(port->base + GPIO_ICR1);
	port->gpio_saved_reg.icr2 = readl(port->base + GPIO_ICR2);
	port->gpio_saved_reg.imr = readl(port->base + GPIO_IMR);
	port->gpio_saved_reg.gdir = readl(port->base + GPIO_GDIR);
	port->gpio_saved_reg.edge_sel = readl(port->base + GPIO_EDGE_SEL);
	port->gpio_saved_reg.dr = readl(port->base + GPIO_DR);
}

static void mxc_gpio_restore_regs(struct mxc_gpio_port *port)
{
	if (!port->power_off)
		return;

	writel(port->gpio_saved_reg.icr1, port->base + GPIO_ICR1);
	writel(port->gpio_saved_reg.icr2, port->base + GPIO_ICR2);
	writel(port->gpio_saved_reg.imr, port->base + GPIO_IMR);
	writel(port->gpio_saved_reg.gdir, port->base + GPIO_GDIR);
	writel(port->gpio_saved_reg.edge_sel, port->base + GPIO_EDGE_SEL);
	writel(port->gpio_saved_reg.dr, port->base + GPIO_DR);
}

static int __maybe_unused mxc_gpio_noirq_suspend(struct device *dev)
{
#ifdef CONFIG_GPIO_MXC_PAD_WAKEUP
	struct platform_device *pdev = to_platform_device(dev);
	struct mxc_gpio_port *port = platform_get_drvdata(pdev);

	mxc_gpio_set_pad_wakeup(port, true);
#endif
	return 0;
}

static int __maybe_unused mxc_gpio_noirq_resume(struct device *dev)
{
#ifdef CONFIG_GPIO_MXC_PAD_WAKEUP
	struct platform_device *pdev = to_platform_device(dev);
	struct mxc_gpio_port *port = platform_get_drvdata(pdev);
	int wakeup_line = mxc_gpio_get_pad_wakeup(port);

	mxc_gpio_set_pad_wakeup(port, false);

	if (wakeup_line >= 0)
		mxc_gpio_handle_pad_wakeup(port, wakeup_line);
#endif
	return 0;
}

static const struct dev_pm_ops mxc_gpio_dev_pm_ops = {
	SET_NOIRQ_SYSTEM_SLEEP_PM_OPS(mxc_gpio_noirq_suspend, mxc_gpio_noirq_resume)
};

static int mxc_gpio_syscore_suspend(void)
{
	struct mxc_gpio_port *port;

	/* walk through all ports */
	list_for_each_entry(port, &mxc_gpio_ports, node) {
		mxc_gpio_save_regs(port);
		clk_disable_unprepare(port->clk);
	}

	return 0;
}

static void mxc_gpio_syscore_resume(void)
{
	struct mxc_gpio_port *port;
	int ret;

	/* walk through all ports */
	list_for_each_entry(port, &mxc_gpio_ports, node) {
		ret = clk_prepare_enable(port->clk);
		if (ret) {
			pr_err("mxc: failed to enable gpio clock %d\n", ret);
			return;
		}
		mxc_gpio_restore_regs(port);
	}
}

static struct syscore_ops mxc_gpio_syscore_ops = {
	.suspend = mxc_gpio_syscore_suspend,
	.resume = mxc_gpio_syscore_resume,
};

static struct platform_driver mxc_gpio_driver = {
	.driver		= {
		.name	= "gpio-mxc",
		.of_match_table = mxc_gpio_dt_ids,
		.suppress_bind_attrs = true,
		.pm = &mxc_gpio_dev_pm_ops,
	},
	.probe		= mxc_gpio_probe,
	.id_table	= mxc_gpio_devtype,
};

static int __init gpio_mxc_init(void)
{
	register_syscore_ops(&mxc_gpio_syscore_ops);

	return platform_driver_register(&mxc_gpio_driver);
}
subsys_initcall(gpio_mxc_init);<|MERGE_RESOLUTION|>--- conflicted
+++ resolved
@@ -553,11 +553,6 @@
 	if (IS_ERR(port->base))
 		return PTR_ERR(port->base);
 
-<<<<<<< HEAD
-	port->irq_high = platform_get_irq_optional(pdev, 1);
-	if (port->irq_high < 0)
-		port->irq_high = 0;
-=======
 	irq_count = platform_irq_count(pdev);
 	if (irq_count < 0)
 		return irq_count;
@@ -567,7 +562,6 @@
 		if (port->irq_high < 0)
 			port->irq_high = 0;
 	}
->>>>>>> cff670b3
 
 	port->irq = platform_get_irq(pdev, 0);
 	if (port->irq < 0)
