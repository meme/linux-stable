--- conflicted
+++ resolved
@@ -62,14 +62,11 @@
 /* DDR Perf hardware feature */
 #define DDR_CAP_AXI_ID_FILTER			0x1     /* support AXI ID filter */
 #define DDR_CAP_AXI_ID_FILTER_ENHANCED		0x3     /* support enhanced AXI ID filter */
-<<<<<<< HEAD
 #define DDR_CAP_AXI_ID_PORT_CHANNEL_FILTER	0x4	/* support AXI ID PORT CHANNEL filter */
 
 /* Perf type */
 #define DDR_PERF_TYPE		0x1	/* ddr Perf */
 #define DB_PERF_TYPE		0x2	/* db Perf */
-=======
->>>>>>> cff670b3
 
 struct fsl_ddr_devtype_data {
 	unsigned int quirks;    /* quirks needed for different DDR Perf core */
@@ -304,7 +301,6 @@
 	NULL,
 };
 
-<<<<<<< HEAD
 static const struct attribute_group *db_attr_groups[] = {
 	&db_perf_events_attr_group,
 	&ddr_perf_format_attr_group,
@@ -334,8 +330,6 @@
 	clk_disable_unprepare(pmu->clk_ipg);
 }
 
-=======
->>>>>>> cff670b3
 static bool ddr_perf_is_filtered(struct perf_event *event)
 {
 	return event->attr.config == 0x41 || event->attr.config == 0x42;
@@ -863,24 +857,16 @@
 	return 0;
 
 ddr_perf_err:
-<<<<<<< HEAD
-	if (pmu->cpuhp_state)
-		cpuhp_state_remove_instance_nocalls(pmu->cpuhp_state, &pmu->node);
-
+	cpuhp_state_remove_instance_nocalls(pmu->cpuhp_state, &pmu->node);
+cpuhp_instance_err:
+	cpuhp_remove_multi_state(pmu->cpuhp_state);
+cpuhp_state_err:
 	if (pmu->devtype_data->type & DDR_PERF_TYPE)
 		ida_simple_remove(&ddr_ida, pmu->id);
 	else {
 		ddr_perf_clks_disable(pmu);
 		ida_simple_remove(&db_ida, pmu->id);
 	}
-
-=======
-	cpuhp_state_remove_instance_nocalls(pmu->cpuhp_state, &pmu->node);
-cpuhp_instance_err:
-	cpuhp_remove_multi_state(pmu->cpuhp_state);
-cpuhp_state_err:
-	ida_simple_remove(&ddr_ida, pmu->id);
->>>>>>> cff670b3
 	dev_warn(&pdev->dev, "i.MX8 DDR Perf PMU failed (%d), disabled\n", ret);
 	return ret;
 }
