/*
 * Copyright © 2016 Intel Corporation
 *
 * Permission is hereby granted, free of charge, to any person obtaining a
 * copy of this software and associated documentation files (the "Software"),
 * to deal in the Software without restriction, including without limitation
 * the rights to use, copy, modify, merge, publish, distribute, sublicense,
 * and/or sell copies of the Software, and to permit persons to whom the
 * Software is furnished to do so, subject to the following conditions:
 *
 * The above copyright notice and this permission notice (including the next
 * paragraph) shall be included in all copies or substantial portions of the
 * Software.
 *
 * THE SOFTWARE IS PROVIDED "AS IS", WITHOUT WARRANTY OF ANY KIND, EXPRESS OR
 * IMPLIED, INCLUDING BUT NOT LIMITED TO THE WARRANTIES OF MERCHANTABILITY,
 * FITNESS FOR A PARTICULAR PURPOSE AND NONINFRINGEMENT.  IN NO EVENT SHALL
 * THE AUTHORS OR COPYRIGHT HOLDERS BE LIABLE FOR ANY CLAIM, DAMAGES OR OTHER
 * LIABILITY, WHETHER IN AN ACTION OF CONTRACT, TORT OR OTHERWISE, ARISING
 * FROM, OUT OF OR IN CONNECTION WITH THE SOFTWARE OR THE USE OR OTHER DEALINGS
 * IN THE SOFTWARE.
 *
 */

#include "../i915_selftest.h"

#include "lib_sw_fence.h"
#include "mock_context.h"
#include "mock_drm.h"
#include "mock_gem_device.h"

static void quirk_add(struct drm_i915_gem_object *obj,
		      struct list_head *objects)
{
	/* quirk is only for live tiled objects, use it to declare ownership */
	GEM_BUG_ON(obj->mm.quirked);
	obj->mm.quirked = true;
	list_add(&obj->st_link, objects);
}

static int populate_ggtt(struct drm_i915_private *i915,
			 struct list_head *objects)
{
	unsigned long unbound, bound, count;
	struct drm_i915_gem_object *obj;
	u64 size;

	count = 0;
	for (size = 0;
	     size + I915_GTT_PAGE_SIZE <= i915->ggtt.vm.total;
	     size += I915_GTT_PAGE_SIZE) {
		struct i915_vma *vma;

		obj = i915_gem_object_create_internal(i915, I915_GTT_PAGE_SIZE);
		if (IS_ERR(obj))
			return PTR_ERR(obj);

		quirk_add(obj, objects);

		vma = i915_gem_object_ggtt_pin(obj, NULL, 0, 0, 0);
		if (IS_ERR(vma))
			return PTR_ERR(vma);

		count++;
	}

	unbound = 0;
	list_for_each_entry(obj, &i915->mm.unbound_list, mm.link)
		if (obj->mm.quirked)
			unbound++;
	if (unbound) {
		pr_err("%s: Found %lu objects unbound, expected %u!\n",
		       __func__, unbound, 0);
		return -EINVAL;
	}

	bound = 0;
	list_for_each_entry(obj, &i915->mm.bound_list, mm.link)
		if (obj->mm.quirked)
			bound++;
	if (bound != count) {
		pr_err("%s: Found %lu objects bound, expected %lu!\n",
		       __func__, bound, count);
		return -EINVAL;
	}

	if (list_empty(&i915->ggtt.vm.bound_list)) {
		pr_err("No objects on the GGTT inactive list!\n");
		return -EINVAL;
	}

	return 0;
}

static void unpin_ggtt(struct drm_i915_private *i915)
{
	struct i915_ggtt *ggtt = &i915->ggtt;
	struct i915_vma *vma;

	mutex_lock(&ggtt->vm.mutex);
	list_for_each_entry(vma, &i915->ggtt.vm.bound_list, vm_link)
		if (vma->obj->mm.quirked)
			i915_vma_unpin(vma);
	mutex_unlock(&ggtt->vm.mutex);
}

static void cleanup_objects(struct drm_i915_private *i915,
			    struct list_head *list)
{
	struct drm_i915_gem_object *obj, *on;

	list_for_each_entry_safe(obj, on, list, st_link) {
		GEM_BUG_ON(!obj->mm.quirked);
		obj->mm.quirked = false;
		i915_gem_object_put(obj);
	}

	mutex_unlock(&i915->drm.struct_mutex);

	i915_gem_drain_freed_objects(i915);

	mutex_lock(&i915->drm.struct_mutex);
}

static int igt_evict_something(void *arg)
{
	struct drm_i915_private *i915 = arg;
	struct i915_ggtt *ggtt = &i915->ggtt;
	LIST_HEAD(objects);
	int err;

	/* Fill the GGTT with pinned objects and try to evict one. */

	err = populate_ggtt(i915, &objects);
	if (err)
		goto cleanup;

	/* Everything is pinned, nothing should happen */
	err = i915_gem_evict_something(&ggtt->vm,
				       I915_GTT_PAGE_SIZE, 0, 0,
				       0, U64_MAX,
				       0);
	if (err != -ENOSPC) {
		pr_err("i915_gem_evict_something failed on a full GGTT with err=%d\n",
		       err);
		goto cleanup;
	}

	unpin_ggtt(i915);

	/* Everything is unpinned, we should be able to evict something */
	err = i915_gem_evict_something(&ggtt->vm,
				       I915_GTT_PAGE_SIZE, 0, 0,
				       0, U64_MAX,
				       0);
	if (err) {
		pr_err("i915_gem_evict_something failed on a full GGTT with err=%d\n",
		       err);
		goto cleanup;
	}

cleanup:
	cleanup_objects(i915, &objects);
	return err;
}

static int igt_overcommit(void *arg)
{
	struct drm_i915_private *i915 = arg;
	struct drm_i915_gem_object *obj;
	struct i915_vma *vma;
	LIST_HEAD(objects);
	int err;

	/* Fill the GGTT with pinned objects and then try to pin one more.
	 * We expect it to fail.
	 */

	err = populate_ggtt(i915, &objects);
	if (err)
		goto cleanup;

	obj = i915_gem_object_create_internal(i915, I915_GTT_PAGE_SIZE);
	if (IS_ERR(obj)) {
		err = PTR_ERR(obj);
		goto cleanup;
	}

	quirk_add(obj, &objects);

	vma = i915_gem_object_ggtt_pin(obj, NULL, 0, 0, 0);
	if (!IS_ERR(vma) || PTR_ERR(vma) != -ENOSPC) {
		pr_err("Failed to evict+insert, i915_gem_object_ggtt_pin returned err=%d\n", (int)PTR_ERR(vma));
		err = -EINVAL;
		goto cleanup;
	}

cleanup:
	cleanup_objects(i915, &objects);
	return err;
}

static int igt_evict_for_vma(void *arg)
{
	struct drm_i915_private *i915 = arg;
	struct i915_ggtt *ggtt = &i915->ggtt;
	struct drm_mm_node target = {
		.start = 0,
		.size = 4096,
	};
	LIST_HEAD(objects);
	int err;

	/* Fill the GGTT with pinned objects and try to evict a range. */

	err = populate_ggtt(i915, &objects);
	if (err)
		goto cleanup;

	/* Everything is pinned, nothing should happen */
	err = i915_gem_evict_for_node(&ggtt->vm, &target, 0);
	if (err != -ENOSPC) {
		pr_err("i915_gem_evict_for_node on a full GGTT returned err=%d\n",
		       err);
		goto cleanup;
	}

	unpin_ggtt(i915);

	/* Everything is unpinned, we should be able to evict the node */
	err = i915_gem_evict_for_node(&ggtt->vm, &target, 0);
	if (err) {
		pr_err("i915_gem_evict_for_node returned err=%d\n",
		       err);
		goto cleanup;
	}

cleanup:
	cleanup_objects(i915, &objects);
	return err;
}

static void mock_color_adjust(const struct drm_mm_node *node,
			      unsigned long color,
			      u64 *start,
			      u64 *end)
{
}

static int igt_evict_for_cache_color(void *arg)
{
	struct drm_i915_private *i915 = arg;
	struct i915_ggtt *ggtt = &i915->ggtt;
	const unsigned long flags = PIN_OFFSET_FIXED;
	struct drm_mm_node target = {
		.start = I915_GTT_PAGE_SIZE * 2,
		.size = I915_GTT_PAGE_SIZE,
		.color = I915_CACHE_LLC,
	};
	struct drm_i915_gem_object *obj;
	struct i915_vma *vma;
	LIST_HEAD(objects);
	int err;

	/* Currently the use of color_adjust is limited to cache domains within
	 * the ggtt, and so the presence of mm.color_adjust is assumed to be
	 * i915_gtt_color_adjust throughout our driver, so using a mock color
	 * adjust will work just fine for our purposes.
	 */
	ggtt->vm.mm.color_adjust = mock_color_adjust;

	obj = i915_gem_object_create_internal(i915, I915_GTT_PAGE_SIZE);
	if (IS_ERR(obj)) {
		err = PTR_ERR(obj);
		goto cleanup;
	}
<<<<<<< HEAD
	i915_gem_object_set_cache_level(obj, I915_CACHE_LLC);
=======
	i915_gem_object_set_cache_coherency(obj, I915_CACHE_LLC);
>>>>>>> 0ecfebd2
	quirk_add(obj, &objects);

	vma = i915_gem_object_ggtt_pin(obj, NULL, 0, 0,
				       I915_GTT_PAGE_SIZE | flags);
	if (IS_ERR(vma)) {
		pr_err("[0]i915_gem_object_ggtt_pin failed\n");
		err = PTR_ERR(vma);
		goto cleanup;
	}

	obj = i915_gem_object_create_internal(i915, I915_GTT_PAGE_SIZE);
	if (IS_ERR(obj)) {
		err = PTR_ERR(obj);
		goto cleanup;
	}
<<<<<<< HEAD
	i915_gem_object_set_cache_level(obj, I915_CACHE_LLC);
=======
	i915_gem_object_set_cache_coherency(obj, I915_CACHE_LLC);
>>>>>>> 0ecfebd2
	quirk_add(obj, &objects);

	/* Neighbouring; same colour - should fit */
	vma = i915_gem_object_ggtt_pin(obj, NULL, 0, 0,
				       (I915_GTT_PAGE_SIZE * 2) | flags);
	if (IS_ERR(vma)) {
		pr_err("[1]i915_gem_object_ggtt_pin failed\n");
		err = PTR_ERR(vma);
		goto cleanup;
	}

	i915_vma_unpin(vma);

	/* Remove just the second vma */
	err = i915_gem_evict_for_node(&ggtt->vm, &target, 0);
	if (err) {
		pr_err("[0]i915_gem_evict_for_node returned err=%d\n", err);
		goto cleanup;
	}

	/* Attempt to remove the first *pinned* vma, by removing the (empty)
	 * neighbour -- this should fail.
	 */
	target.color = I915_CACHE_L3_LLC;

	err = i915_gem_evict_for_node(&ggtt->vm, &target, 0);
	if (!err) {
		pr_err("[1]i915_gem_evict_for_node returned err=%d\n", err);
		err = -EINVAL;
		goto cleanup;
	}

	err = 0;

cleanup:
	unpin_ggtt(i915);
	cleanup_objects(i915, &objects);
	ggtt->vm.mm.color_adjust = NULL;
	return err;
}

static int igt_evict_vm(void *arg)
{
	struct drm_i915_private *i915 = arg;
	struct i915_ggtt *ggtt = &i915->ggtt;
	LIST_HEAD(objects);
	int err;

	/* Fill the GGTT with pinned objects and try to evict everything. */

	err = populate_ggtt(i915, &objects);
	if (err)
		goto cleanup;

	/* Everything is pinned, nothing should happen */
	err = i915_gem_evict_vm(&ggtt->vm);
	if (err) {
		pr_err("i915_gem_evict_vm on a full GGTT returned err=%d]\n",
		       err);
		goto cleanup;
	}

	unpin_ggtt(i915);

	err = i915_gem_evict_vm(&ggtt->vm);
	if (err) {
		pr_err("i915_gem_evict_vm on a full GGTT returned err=%d]\n",
		       err);
		goto cleanup;
	}

cleanup:
	cleanup_objects(i915, &objects);
	return err;
}

static int igt_evict_contexts(void *arg)
{
	const u64 PRETEND_GGTT_SIZE = 16ull << 20;
	struct drm_i915_private *i915 = arg;
	struct intel_engine_cs *engine;
	enum intel_engine_id id;
	struct reserved {
		struct drm_mm_node node;
		struct reserved *next;
	} *reserved = NULL;
	intel_wakeref_t wakeref;
	struct drm_mm_node hole;
	unsigned long count;
	int err;

	/*
	 * The purpose of this test is to verify that we will trigger an
	 * eviction in the GGTT when constructing a request that requires
	 * additional space in the GGTT for pinning the context. This space
	 * is not directly tied to the request so reclaiming it requires
	 * extra work.
	 *
	 * As such this test is only meaningful for full-ppgtt environments
	 * where the GTT space of the request is separate from the GGTT
	 * allocation required to build the request.
	 */
	if (!HAS_FULL_PPGTT(i915))
		return 0;

	mutex_lock(&i915->drm.struct_mutex);
	wakeref = intel_runtime_pm_get(i915);

	/* Reserve a block so that we know we have enough to fit a few rq */
	memset(&hole, 0, sizeof(hole));
	err = i915_gem_gtt_insert(&i915->ggtt.vm, &hole,
				  PRETEND_GGTT_SIZE, 0, I915_COLOR_UNEVICTABLE,
				  0, i915->ggtt.vm.total,
				  PIN_NOEVICT);
	if (err)
		goto out_locked;

	/* Make the GGTT appear small by filling it with unevictable nodes */
	count = 0;
	do {
		struct reserved *r;

		r = kcalloc(1, sizeof(*r), GFP_KERNEL);
		if (!r) {
			err = -ENOMEM;
			goto out_locked;
		}

		if (i915_gem_gtt_insert(&i915->ggtt.vm, &r->node,
					1ul << 20, 0, I915_COLOR_UNEVICTABLE,
					0, i915->ggtt.vm.total,
					PIN_NOEVICT)) {
			kfree(r);
			break;
		}

		r->next = reserved;
		reserved = r;

		count++;
	} while (1);
	drm_mm_remove_node(&hole);
	mutex_unlock(&i915->drm.struct_mutex);
	pr_info("Filled GGTT with %lu 1MiB nodes\n", count);

	/* Overfill the GGTT with context objects and so try to evict one. */
	for_each_engine(engine, i915, id) {
		struct i915_sw_fence fence;
		struct drm_file *file;

		file = mock_file(i915);
		if (IS_ERR(file)) {
			err = PTR_ERR(file);
			break;
		}

		count = 0;
		mutex_lock(&i915->drm.struct_mutex);
		onstack_fence_init(&fence);
		do {
			struct i915_request *rq;
			struct i915_gem_context *ctx;

			ctx = live_context(i915, file);
			if (IS_ERR(ctx))
				break;

			/* We will need some GGTT space for the rq's context */
			igt_evict_ctl.fail_if_busy = true;
			rq = i915_request_alloc(engine, ctx);
			igt_evict_ctl.fail_if_busy = false;

			if (IS_ERR(rq)) {
				/* When full, fail_if_busy will trigger EBUSY */
				if (PTR_ERR(rq) != -EBUSY) {
					pr_err("Unexpected error from request alloc (ctx hw id %u, on %s): %d\n",
					       ctx->hw_id, engine->name,
					       (int)PTR_ERR(rq));
					err = PTR_ERR(rq);
				}
				break;
			}

			/* Keep every request/ctx pinned until we are full */
			err = i915_sw_fence_await_sw_fence_gfp(&rq->submit,
							       &fence,
							       GFP_KERNEL);
			if (err < 0)
				break;

			i915_request_add(rq);
			count++;
			err = 0;
		} while(1);
		mutex_unlock(&i915->drm.struct_mutex);

		onstack_fence_fini(&fence);
		pr_info("Submitted %lu contexts/requests on %s\n",
			count, engine->name);

		mock_file_free(i915, file);
		if (err)
			break;
	}

	mutex_lock(&i915->drm.struct_mutex);
out_locked:
	while (reserved) {
		struct reserved *next = reserved->next;

		drm_mm_remove_node(&reserved->node);
		kfree(reserved);

		reserved = next;
	}
	if (drm_mm_node_allocated(&hole))
		drm_mm_remove_node(&hole);
	intel_runtime_pm_put(i915, wakeref);
	mutex_unlock(&i915->drm.struct_mutex);

	return err;
}

int i915_gem_evict_mock_selftests(void)
{
	static const struct i915_subtest tests[] = {
		SUBTEST(igt_evict_something),
		SUBTEST(igt_evict_for_vma),
		SUBTEST(igt_evict_for_cache_color),
		SUBTEST(igt_evict_vm),
		SUBTEST(igt_overcommit),
	};
	struct drm_i915_private *i915;
	intel_wakeref_t wakeref;
	int err = 0;

	i915 = mock_gem_device();
	if (!i915)
		return -ENOMEM;

	mutex_lock(&i915->drm.struct_mutex);
	with_intel_runtime_pm(i915, wakeref)
		err = i915_subtests(tests, i915);

	mutex_unlock(&i915->drm.struct_mutex);

	drm_dev_put(&i915->drm);
	return err;
}

int i915_gem_evict_live_selftests(struct drm_i915_private *i915)
{
	static const struct i915_subtest tests[] = {
		SUBTEST(igt_evict_contexts),
	};

	if (i915_terminally_wedged(i915))
		return 0;

	return i915_subtests(tests, i915);
}<|MERGE_RESOLUTION|>--- conflicted
+++ resolved
@@ -274,11 +274,7 @@
 		err = PTR_ERR(obj);
 		goto cleanup;
 	}
-<<<<<<< HEAD
-	i915_gem_object_set_cache_level(obj, I915_CACHE_LLC);
-=======
 	i915_gem_object_set_cache_coherency(obj, I915_CACHE_LLC);
->>>>>>> 0ecfebd2
 	quirk_add(obj, &objects);
 
 	vma = i915_gem_object_ggtt_pin(obj, NULL, 0, 0,
@@ -294,11 +290,7 @@
 		err = PTR_ERR(obj);
 		goto cleanup;
 	}
-<<<<<<< HEAD
-	i915_gem_object_set_cache_level(obj, I915_CACHE_LLC);
-=======
 	i915_gem_object_set_cache_coherency(obj, I915_CACHE_LLC);
->>>>>>> 0ecfebd2
 	quirk_add(obj, &objects);
 
 	/* Neighbouring; same colour - should fit */
