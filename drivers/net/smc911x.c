--- conflicted
+++ resolved
@@ -106,58 +106,6 @@
  */
 #define POWER_DOWN		 1
 
-<<<<<<< HEAD
-=======
-
-/* store this information for the driver.. */
-struct smc911x_local {
-	/*
-	 * If I have to wait until the DMA is finished and ready to reload a
-	 * packet, I will store the skbuff here. Then, the DMA will send it
-	 * out and free it.
-	 */
-	struct sk_buff *pending_tx_skb;
-
-	/* version/revision of the SMC911x chip */
-	u16 version;
-	u16 revision;
-
-	/* FIFO sizes */
-	int tx_fifo_kb;
-	int tx_fifo_size;
-	int rx_fifo_size;
-	int afc_cfg;
-
-	/* Contains the current active receive/phy mode */
-	int ctl_rfduplx;
-	int ctl_rspeed;
-
-	u32 msg_enable;
-	u32 phy_type;
-	struct mii_if_info mii;
-
-	/* work queue */
-	struct work_struct phy_configure;
-
-	int tx_throttle;
-	spinlock_t lock;
-
-	struct net_device *netdev;
-
-#ifdef SMC_USE_DMA
-	/* DMA needs the physical address of the chip */
-	u_long physaddr;
-	int rxdma;
-	int txdma;
-	int rxdma_active;
-	int txdma_active;
-	struct sk_buff *current_rx_skb;
-	struct sk_buff *current_tx_skb;
-	struct device *dev;
-#endif
-};
-
->>>>>>> 7775c975
 #if SMC_DEBUG > 0
 #define DBG(n, args...)				 \
 	do {					 \
