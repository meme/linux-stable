--- conflicted
+++ resolved
@@ -666,10 +666,7 @@
 	struct mwifiex_11h_intf_state state_11h;
 	struct mwifiex_ds_mem_rw mem_rw;
 	struct sk_buff_head bypass_txq;
-<<<<<<< HEAD
-=======
 	struct mwifiex_user_scan_chan hidden_chan[MWIFIEX_USER_SCAN_CHAN_MAX];
->>>>>>> a6bf49db
 };
 
 
@@ -990,10 +987,7 @@
 	u8 coex_tx_win_size;
 	u8 coex_rx_win_size;
 	bool drcs_enabled;
-<<<<<<< HEAD
-=======
 	u8 active_scan_triggered;
->>>>>>> a6bf49db
 };
 
 void mwifiex_process_tx_queue(struct mwifiex_adapter *adapter);
